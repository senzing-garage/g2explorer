#! /usr/bin/env python3
import argparse
import cmd
import csv
import glob
import json
import os
import re
import sys
import textwrap
import logging
import traceback
from collections import OrderedDict
import configparser
import subprocess
import readline
import atexit
from io import StringIO

# try: 
#     from rich.table import Table
#     from rich.console import Console
#     has_rich = True
# except: has_rich = False
 
try: 
    from prettytable import PrettyTable 
    from prettytable import ALL as PRETTY_TABLE_ALL
    try: #  supports both ptable and prettytable builds of prettytable (only prettytable has these styles)
        from prettytable import SINGLE_BORDER, DOUBLE_BORDER, MARKDOWN, ORGMODE
        pretty_table_style_available = True
    except:
        pretty_table_style_available = False
except: 
    print('\nPlease install python pretty table (pip3 install prettytable)\n')
    sys.exit(1)

# Import from Senzing
try:
    import G2Paths
    from G2Database import G2Database
    from senzing import G2ConfigMgr, G2Diagnostic, G2Engine, G2EngineFlags, G2Exception, G2IniParams, G2Product
except:

    # Fall back to pre-Senzing-Python-SDK style of imports.
    try:
        import G2Paths
        from G2Product import G2Product
        from G2Database import G2Database
        from G2Diagnostic import G2Diagnostic
        from G2Engine import G2Engine
        from G2IniParams import G2IniParams
        from G2ConfigMgr import G2ConfigMgr
        from G2Exception import G2Exception
    except:
        print('\nPlease export PYTHONPATH=<path to senzing python directory>\n')
        sys.exit(1)

# ==============================
class colors: 
    code = {}
    #--styles
    code['reset'] = '\033[0m'
    code['bold'] ='\033[01m'
    code['dim'] = '\033[02m'
    code['italics'] = '\033[03m'
    code['underline'] = '\033[04m'
    code['blink'] = '\033[05m'
    code['reverse'] = '\033[07m'
    code['strikethrough'] = '\033[09m'
    code['invisible'] = '\033[08m'
    #--foregrounds
    code['fg.black'] = '\033[30m'
    code['fg.white'] = '\033[97m'
    code['fg.blue'] = '\033[34m'
    code['fg.magenta'] = '\033[35m'
    code['fg.cyan'] = '\033[36m'
    code['fg.yellow'] = '\033[33m'
    code['fg.green'] = '\033[32m'
    code['fg.red'] = '\033[31m'
    code['fg.lightblack'] = '\033[90m'
    code['fg.lightwhite'] = '\033[37m'
    code['fg.lightblue'] = '\033[94m'
    code['fg.lightmagenta'] = '\033[95m'
    code['fg.lightcyan'] = '\033[96m'
    code['fg.lightyellow'] = '\033[93m'
    code['fg.lightgreen'] = '\033[92m'
    code['fg.lightred'] = '\033[91m'
    #--backgrounds
    code['bg.black'] = '\033[40m'
    code['bg.white'] = '\033[107m'
    code['bg.blue'] = '\033[44m'
    code['bg.magenta'] = '\033[45m'
    code['bg.cyan'] = '\033[46m'
    code['bg.yellow'] = '\033[43m'
    code['bg.green'] = '\033[42m'
    code['bg.red'] = '\033[41m'
    code['bg.lightblack'] = '\033[100m'
    code['bg.lightwhite'] = '\033[47m'
    code['bg.lightblue'] = '\033[104m'
    code['bg.lightmagenta'] = '\033[105m'
    code['bg.lightcyan'] = '\033[106m'
    code['bg.lightyellow'] = '\033[103m'
    code['bg.lightgreen'] = '\033[102m'
    code['bg.lightred'] = '\033[101m'

    wheel = {}
    for color in code.keys():
        if color.startswith('fg.') and color not in ('fg.black','fg.white', 'fg.lightwhite','fg.lightblack'):
            wheel[len(wheel)] = color
    #for color1 in ['bg.black', 'bg.white']:
    #    for color2 in code.keys():
    #        if color2.startswith('fg.') and color2[2:] != color1[2:]:
    #            wheel[len(wheel)] = ','.join([color1, color2])

def colorize(string, colorList = None):
    if colorList: 
        prefix = ''.join([colors.code[i.strip().lower()] for i in colorList.split(',')])
        suffix = colors.code['reset']
        return f'{prefix}{string}{suffix}'
    return string

# ==============================
class ColoredTable(PrettyTable):

    def __init__(self, field_names=None, **kwargs):
        new_options = ['title_color', 'header_color', 'title_justify']

        super(ColoredTable, self).__init__(field_names, **kwargs)

        self.title_color = kwargs['title_color'] or None
        self.header_color = kwargs['header_color'] or None
        self.title_justify = kwargs['title_justify'] or 'c'

        self._options.extend(new_options)

        # hrule styles
        self.FRAME = 0
        self.ALL = 1

    def _stringify_title(self, title, options):

        lines = []
        lpad, rpad = self._get_padding_widths(options)
        if options["border"]:
            if options["vrules"] == self.ALL:
                options["vrules"] = self.FRAME
                lines.append(self._stringify_hrule(options))
                options["vrules"] = self.ALL
            elif options["vrules"] == self.FRAME:
                lines.append(self._stringify_hrule(options))
        bits = []
        endpoint = options["vertical_char"] if options["vrules"] in (self.ALL, self.FRAME) else " "
        bits.append(endpoint)
        title = " " * lpad + title + " " * rpad

        if options['title_color']:
            bits.append(colorize(self._justify(title, len(self._hrule) - 2, options['title_justify']), options['title_color']))
        else:
            bits.append(self._justify(title, len(self._hrule) - 2, options['title_justify']))

        bits.append(endpoint)
        lines.append("".join(bits))
        return "\n".join(lines)

    def _stringify_header(self, options):

        bits = []
        lpad, rpad = self._get_padding_widths(options)
        if options["border"]:
            if options["hrules"] in (self.ALL, self.FRAME):
                bits.append(self._hrule)
                bits.append("\n")
            if options["vrules"] in (self.ALL, self.FRAME):
                bits.append(options["vertical_char"])
            else:
                bits.append(" ")
        # For tables with no data or field names
        if not self._field_names:
            if options["vrules"] in (self.ALL, self.FRAME):
                bits.append(options["vertical_char"])
            else:
                bits.append(" ")
        for field, width, in zip(self._field_names, self._widths):
            if options["fields"] and field not in options["fields"]:
                continue
            if self._header_style == "cap":
                fieldname = field.capitalize()
            elif self._header_style == "title":
                fieldname = field.title()
            elif self._header_style == "upper":
                fieldname = field.upper()
            elif self._header_style == "lower":
                fieldname = field.lower()
            else:
                fieldname = field

            #if options['header_color']:
            #    fieldname = colorify(fieldname, options['header_color'])
            if options['header_color']:
                bits.append(colorize(" " * lpad
                            + self._justify(fieldname, width, self._align[field])
                            + " " * rpad, options['header_color']))
            else:
                bits.append(" " * lpad
                            + self._justify(fieldname, width, self._align[field])
                            + " " * rpad)
            if options["border"]:
                if options["vrules"] == self.ALL:
                    bits.append(options["vertical_char"])
                else:
                    bits.append(" ")
        # If vrules is FRAME, then we just appended a space at the end
        # of the last field, when we really want a vertical character
        if options["border"] and options["vrules"] == self.FRAME:
            bits.pop()
            bits.append(options["vertical_char"])
        if options["border"] and options["hrules"] is not None:
            bits.append("\n")
            bits.append(self._hrule)
        return "".join(bits)

# ==============================
class Node(object):
    def __init__(self, node_id):
        self.node_id = node_id
        self.node_desc = node_id
        self.node_text = None
        self.children = []
        self.parents = []

    def add_child(self, obj):
        self.children.append(obj)

    def add_parent(self, obj):
        self.parents.append(obj)

    def render_tree(self, filter_str = None):
        tree = ''
        tree += (self.node_desc + '\n')
        if self.node_text:
            tree += (self.node_text + '\n')
        parents = [{'node': self, 'next_child': 0, 'prior_nodes': [self]}]
        while parents:
            if parents[-1]['next_child'] == len(parents[-1]['node'].children):
                parents.pop()
                continue

            next_node = parents[-1]['node'].children[parents[-1]['next_child']]
            parents[-1]['next_child'] += 1

            prefix = ''
            for i in range(len(parents)):
                if i < len(parents) - 1: #--prior level
                    prefix += ('    ' if parents[i]['next_child'] == len(parents[i]['node'].children) else '\u2502   ')
                else:
                    prefix += ('\u2514\u2500\u2500 ' if parents[i]['next_child'] == len(parents[i]['node'].children) else '\u251c\u2500\u2500 ')

            filter_str_in_desc = False
            node_desc = next_node.node_desc
            if node_desc and filter_str:    
                if filter_str in node_desc:
                    node_desc = node_desc.replace(filter_str, colorize(filter_str, 'bg.red, fg.white'))
                    filter_str_in_desc = True

            for line in node_desc.split('\n'):
                tree += (prefix + line + '\n')
                if prefix[-4:] == '\u251c\u2500\u2500 ':
                    prefix = prefix[0:-4] + '\u2502   '
                elif prefix[-4:] == '\u2514\u2500\u2500 ':
                    prefix = prefix[0:-4] + '    '

            if next_node.node_text:
                node_text = next_node.node_text
                if filter_str:
                    if filter_str in node_text:
                        node_text = node_text.replace(filter_str, colorize(filter_str, 'bg.red, fg.white'))
                    elif not filter_str_in_desc:
                        node_text = ''
                for line in node_text.split('\n'):
                    tree += (prefix + line + '\n')

            if next_node not in parents[-1]['prior_nodes'] and next_node.children:
                #--gather all prior level nodes so don't render twice
                prior_nodes = []
                for parent in parents:
                    prior_nodes += parent['node'].children

                parents.append({'node': next_node, 'next_child': 0, 'prior_nodes': prior_nodes})
        return tree

# ==============================
class G2CmdShell(cmd.Cmd):

    def __init__(self):
        cmd.Cmd.__init__(self)
        readline.set_completer_delims(' ')
        self.usePrettyTable = True

        self.intro = '\nType help or ? to list commands.\n'
        self.prompt = prompt

        #--store config dicts for fast lookup
        self.cfgData = cfgData
        self.dsrcLookup = {}
        for cfgRecord in self.cfgData['G2_CONFIG']['CFG_DSRC']:
            self.dsrcLookup[cfgRecord['DSRC_ID']] = cfgRecord 
        self.dsrcCodeLookup = {}
        for cfgRecord in self.cfgData['G2_CONFIG']['CFG_DSRC']:
            self.dsrcCodeLookup[cfgRecord['DSRC_CODE']] = cfgRecord 
        self.etypeLookup = {}
        for cfgRecord in self.cfgData['G2_CONFIG']['CFG_ETYPE']:
            self.etypeLookup[cfgRecord['ETYPE_ID']] = cfgRecord 
        self.erruleLookup = {}
        for cfgRecord in self.cfgData['G2_CONFIG']['CFG_ERRULE']:
            self.erruleLookup[cfgRecord['ERRULE_ID']] = cfgRecord 
        self.erruleCodeLookup = {}
        for cfgRecord in self.cfgData['G2_CONFIG']['CFG_ERRULE']:
            self.erruleCodeLookup[cfgRecord['ERRULE_CODE']] = cfgRecord 
        self.ftypeLookup = {}
        for cfgRecord in self.cfgData['G2_CONFIG']['CFG_FTYPE']:
            self.ftypeLookup[cfgRecord['FTYPE_ID']] = cfgRecord 
        self.ftypeCodeLookup = {}
        for cfgRecord in self.cfgData['G2_CONFIG']['CFG_FTYPE']:
            self.ftypeCodeLookup[cfgRecord['FTYPE_CODE']] = cfgRecord 

        self.ftypeAttrLookup = {}
        for cfgRecord in self.cfgData['G2_CONFIG']['CFG_ATTR']:
            if cfgRecord['FTYPE_CODE'] not in self.ftypeAttrLookup:
                self.ftypeAttrLookup[cfgRecord['FTYPE_CODE']] = {}
            self.ftypeAttrLookup[cfgRecord['FTYPE_CODE']][cfgRecord['FELEM_CODE']] = cfgRecord 

        self.cfuncLookup = {}
        for cfgRecord in self.cfgData['G2_CONFIG']['CFG_CFUNC']:
            self.cfuncLookup[cfgRecord['CFUNC_ID']] = cfgRecord 

        self.cfrtnLookup = {}
        for cfgRecord in self.cfgData['G2_CONFIG']['CFG_CFRTN']:
            self.cfrtnLookup[cfgRecord['CFUNC_ID']] = cfgRecord 

        self.scoredFtypeCodes = {}
        for cfgRecord in self.cfgData['G2_CONFIG']['CFG_CFCALL']:
            cfgRecord['FTYPE_CODE'] = self.ftypeLookup[cfgRecord['FTYPE_ID']]['FTYPE_CODE']
            cfgRecord['CFUNC_CODE'] = self.cfuncLookup[cfgRecord['CFUNC_ID']]['CFUNC_CODE']
            self.scoredFtypeCodes[cfgRecord['FTYPE_CODE']] = cfgRecord 

        self.ambiguousFtypeID = self.ftypeCodeLookup['AMBIGUOUS_ENTITY']['FTYPE_ID']

        #--set feature display sequence
        self.featureSequence = {}
        self.featureSequence[self.ambiguousFtypeID] = 1 #--ambiguous is first
        featureSequence = 2 
        #--scored features second        
        for cfgRecord in sorted(self.cfgData['G2_CONFIG']['CFG_CFCALL'], key=lambda k: k['FTYPE_ID']):
            if cfgRecord['FTYPE_ID'] not in self.featureSequence:
                self.featureSequence[cfgRecord['FTYPE_ID']] = featureSequence
                featureSequence += 1
        #--then the rest
        for cfgRecord in sorted(self.cfgData['G2_CONFIG']['CFG_FTYPE'], key=lambda k: k['FTYPE_ID']):
            if cfgRecord['FTYPE_ID'] not in self.featureSequence:
                self.featureSequence[cfgRecord['FTYPE_ID']] = featureSequence
                featureSequence += 1

        #--misc
        self.dsrc_record_sep = '~|~'
        self.__hidden_methods = ('do_shell')
        self.doDebug = False
        self.searchMatchLevels = {1: 'Match', 2: 'Possible Match', 3: 'Possibly Related', 4: 'Name Only'}
        self.relatedMatchLevels = {1: 'Ambiguous Match', 2: 'Possible Match', 3: 'Possibly Related', 4: 'Name Only', 11: 'Disclosed Relation'}
        self.validMatchLevelParameters = {'0': 'SINGLE_SAMPLE',
                                          '1': 'DUPLICATE_SAMPLE',
                                          '2': 'AMBIGUOUS_MATCH_SAMPLE',
                                          '3': 'POSSIBLE_MATCH_SAMPLE',
                                          '4': 'POSSIBLY_RELATED_SAMPLE',
                                          'S': 'SINGLE_SAMPLE',
                                          'D': 'DUPLICATE_SAMPLE',
                                          'M': 'DUPLICATE_SAMPLE',
                                          'A': 'AMBIGUOUS_MATCH_SAMPLE',
                                          'P': 'POSSIBLE_MATCH_SAMPLE',
                                          'R': 'POSSIBLY_RELATED_SAMPLE',
                                          'SINGLE': 'SINGLE_SAMPLE',
                                          'DUPLICATE': 'DUPLICATE_SAMPLE',
                                          'MATCH': 'DUPLICATE_SAMPLE',
                                          'AMBIGUOUS': 'AMBIGUOUS_MATCH_SAMPLE',
                                          'POSSIBLE': 'POSSIBLE_MATCH_SAMPLE',
                                          'POSSIBLY': 'POSSIBLY_RELATED_SAMPLE',
                                          'RELATED':'POSSIBLY_RELATED_SAMPLE'}

        #--get settings
        settingsFileName = '.' + os.path.basename(sys.argv[0].lower().replace('.py','')) + '_settings'

        self.settingsFileName = os.path.join(os.path.expanduser("~"), settingsFileName)
        try: self.current_settings = json.load(open(self.settingsFileName))
        except: self.current_settings = {}

        #--default last snapshot/audit file from parameters
        if args.snapshot_file_name:
            self.current_settings['snapshotFile'] = args.snapshot_file_name
        if args.audit_file_name:
            self.current_settings['auditFile'] = args.audit_file_name

        #--load prior snapshot file
        if 'snapshotFile' in self.current_settings and os.path.exists(self.current_settings['snapshotFile']):
            self.do_load(self.current_settings['snapshotFile'])
        else:
            self.snapshotFile = None
            self.snapshotData = {}

        #--load prior audit file
        if 'auditFile' in self.current_settings and os.path.exists(self.current_settings['auditFile']):
            self.do_load(self.current_settings['auditFile'])
        else:
            self.auditFile = None
            self.auditData = {}

        #--default settings for data and cross sources summary reports
        self.configurable_settings_list = [
            {'setting': 'color_scheme', 'values': ['light', 'dark'], 'description': 'light works better on dark backgrounds and vice-versa'}, 
            {'setting': 'statistic_level', 'values': ['record', 'entity'], 'description': 'sets the statistical point of view of the data and crossSourceSummary reports'}, 
            {'setting': 'data_source_suppression', 'values': ['off', 'on'], 'description': 'restricts the data and crossSourceSummary reports to only applicable data sources'},
            {'setting': 'show_relations_on_get', 'values': ['off', 'on'], 'description': 'always display relationships if any with each get of an entity ... or not!'}
        ]
        for setting_data in self.configurable_settings_list:
            self.current_settings[setting_data['setting']] = self.current_settings.get(setting_data['setting'], setting_data['values'][0])

        #--set the color scheme
        self.colors = {}
        self.do_set(f"color_scheme {self.current_settings['color_scheme']}")

        self.lastSearchResult = []
        self.currentReviewList = None

        #--history
        self.readlineAvail = True if 'readline' in sys.modules else False
        self.histDisable = hist_disable
        self.histCheck()

    #Hide functions from available list of Commands. Seperate help sections for some
    def get_names(self):
        return [n for n in dir(self.__class__) if n not in self.__hidden_methods]

    #Override function from cmd module to make command completion case insensitive
    def completenames(self, text, *ignored):
        dotext = 'do_'+text
        return  [a[3:] for a in self.get_names() if a.lower().startswith(dotext.lower())]

    # -----------------------------
    def emptyline(self):
        return

    # -----------------------------
    def do_quit(self, arg):
        return True

    # -----------------------------
    def do_exit(self, arg):
        self.do_quit(self)
        return True

    # -----------------------------
    def cmdloop(self):
        while True:
            try: 
                cmd.Cmd.cmdloop(self)
                break
            except KeyboardInterrupt:
                ans = input('\n\nAre you sure you want to exit?  ')
                if ans in ['y','Y', 'yes', 'YES']:
                    break
            except TypeError as ex:
                printWithNewLines("ERROR: " + str(ex))
                type_, value_, traceback_ = sys.exc_info()
                for item in traceback.format_tb(traceback_):
                    printWithNewLines(item)

    def postloop(self):
        try:
            with open(self.settingsFileName, 'w') as f:
                json.dump(self.current_settings, f)
        except: pass

    def help_KnowledgeCenter(self):
        printWithNewLines('Senzing Knowledge Center: https://senzing.zendesk.com/hc/en-us', 'B')

    def help_Support(self):
        printWithNewLines('Senzing Support Request: https://senzing.zendesk.com/hc/en-us/requests/new', 'B')


    def help_Arguments(self):
        print(
              '\nWhere you see <value> in the help output replace <value> with your value.\n' \
              '\nFor example the help for addAttribute is: \n' \
              '\taddAttribute {"attribute": "<attribute_name>"}\n' \
              '\nReplace <attribute_name> to be the name of your new attribute\n' \
              '\taddAttribute {"attribute": "myNewAttribute"}\n' \
              )

    def help_Shell(self):
        printWithNewLines('Run OS shell commands: ! <command>', 'B')

    def help_History(self):
        printWithNewLines(textwrap.dedent(f'''\
            - Use shell like history, requires Python readline module.

            - Tries to create a history file in the users home directory for use across instances of G2ConfigTool. 

            - If a history file can't be created in the users home, /tmp is tried for temporary session history. 

            - Ctrl-r can be used to search history when history is available

            - Commands to manage history

                - histClear = Clears the current working session history and the history file. This deletes all history, be careful!
                - histDedupe = The history can accumulate duplicate entries over time, use this to remove them
                - histShow = Display all history

            - History Status: 
                - Readline available: {self.readlineAvail}
                - History available: {self.histAvail}
                - History file: {self.histFileName}
                - History file error: {self.histFileError}
            '''), 'S')


    def histCheck(self):
        '''  '''
    
        self.histFileName = None
        self.histFileError = None
        self.histAvail = False
    
        if not self.histDisable:
    
            if readline:
                tmpHist = '.' + os.path.basename(sys.argv[0].lower().replace('.py','_history'))
                self.histFileName = os.path.join(os.path.expanduser('~'), tmpHist)
    
                #Try and open history in users home first for longevity 
                try:
                    open(self.histFileName, 'a').close()
                except IOError as e:
                    self.histFileError = f'{e} - Couldn\'t use home, trying /tmp/...'
    
                #Can't use users home, try using /tmp/ for history useful at least in the session
                if self.histFileError:
    
                    self.histFileName = f'/tmp/{tmpHist}'
                    try:
                        open(self.histFileName, 'a').close()
                    except IOError as e:
                        self.histFileError = f'{e} - User home dir and /tmp/ failed!'
                        return
    
                hist_size = 2000
                readline.read_history_file(self.histFileName)
                readline.set_history_length(hist_size)
                atexit.register(readline.set_history_length, hist_size)
                atexit.register(readline.write_history_file, self.histFileName)
                
                self.histFileName = self.histFileName
                self.histFileError = None
                self.histAvail = True   


    def do_histDedupe(self, arg):

        if self.histAvail:
            if input('\nThis will de-duplicate both this session history and the history file, are you sure? (y/n)  ') in ['y','Y', 'yes', 'YES']:
    
                with open(self.histFileName) as hf:
                    linesIn = (line.rstrip() for line in hf)
                    uniqLines = OrderedDict.fromkeys( line for line in linesIn if line )
    
                    readline.clear_history()
                    for ul in uniqLines:
                        readline.add_history(ul)
    
                printWithNewLines('Session history and history file both deduplicated.', 'B')
            else:
                print()
        else:
            printWithNewLines('History isn\'t available in this session.', 'B')


    def do_histClear(self, arg):

        if self.histAvail:
            if input('\nThis will clear both this session history and the history file, are you sure? (y/n)  ') in ['y','Y', 'yes', 'YES']:
                readline.clear_history()
                readline.write_history_file(self.histFileName)
                printWithNewLines('Session history and history file both cleared.', 'B')
            else:
                print()
        else:
            printWithNewLines('History isn\'t available in this session.', 'B')


    def do_histShow(self, arg):

        if self.histAvail:
            print()
            for i in range(readline.get_current_history_length()):
                printWithNewLines(readline.get_history_item(i + 1))
            print()
        else:
            printWithNewLines('History isn\'t available in this session.', 'B')

    # -----------------------------
    def do_shell(self,line):
        '\nRun OS shell commands: !<command>\n'
        output = os.popen(line).read()
        print(f"\n{output}\n")

    # -----------------------------
    def help_set (self):
        print(textwrap.dedent(f'''\

            {colorize('syntax:', self.colors['highlight1'])} 
                set <setting> <value> 

            {colorize('settings:', self.colors['highlight1'])} '''))
        print(colorize(f"    {'setting':<25} {'[possible values]':<20} {'current':<11} {'description'}", 'bold'))
        for setting_data in self.configurable_settings_list:
            current_value = colorize(self.current_settings[setting_data['setting']], self.colors['highlight2'])
            print(f"    {setting_data['setting']:<25} {'[' + ', '.join(setting_data['values']) + ']':<20} {current_value:<20} {setting_data['description']}")
        print()

    # -----------------------------
    def do_set(self,arg):
        if not arg:
            self.help_set()
            return

        settings_dict = {}
        for setting_data in self.configurable_settings_list:
            settings_dict[setting_data['setting']] = setting_data['values']

        arg_list = arg.split()
        if len(arg_list) != 2 or (arg_list[0] not in settings_dict) or (arg_list[1] not in settings_dict[arg_list[0]]):
            print('['+arg_list[0]+']', arg_list[0] in [item['setting'] for item in self.configurable_settings_list])
            print(colorize('\ninvalid syntax or settings\n', 'fg.red'))
            self.help_set()
            return

        self.current_settings[arg_list[0]] = arg_list[1]
        if arg_list[0] == 'color_scheme':
            self.set_color_scheme(arg_list[1])

    # -----------------------------
    def set_color_scheme(self,arg):
        self.colors['none'] = None
        if arg.upper() == 'LIGHT':
            self.current_settings['colorScheme'] = 'light'
            self.colors['entityTitle'] = 'fg.lightmagenta'
            self.colors['entityColumns'] = 'bg.lightblack,fg.white'
            self.colors['tableTitle'] = 'fg.lightblue'
            self.colors['rowtitle'] = 'fg.lightblue'
            self.colors['columnHeader'] = 'fg.lightblue,italics'
            self.colors['entityid'] = 'fg.lightmagenta,bold'
            self.colors['datasource'] = 'fg.lightyellow,bold'
            self.colors['good'] = 'fg.lightgreen'
            self.colors['bad'] = 'fg.lightred'
            self.colors['caution'] = 'fg.lightyellow'
            self.colors['highlight1'] = 'fg.lightcyan'
            self.colors['highlight2'] = 'fg.lightmagenta'

        #--best for light backgrounds
        elif arg.upper() == 'DARK':
            self.current_settings['colorScheme'] = 'dark'
            self.colors['entityTitle'] = 'fg.magenta'
            self.colors['entityColumns'] = 'bg.lightblack,fg.white'
            self.colors['tableTitle'] = 'fg.blue'
            self.colors['rowtitle'] = 'fg.blue'
            self.colors['columnHeader'] = 'fg.blue,italics'
            self.colors['entityid'] = 'fg.magenta,bold'
            self.colors['datasource'] = 'fg.yellow,bold'
            self.colors['good'] = 'fg.green'
            self.colors['bad'] = 'fg.red'
            self.colors['caution'] = 'fg.yellow'
            self.colors['highlight1'] = 'fg.cyan'
            self.colors['highlight2'] = 'fg.magenta'

    # -----------------------------
    def do_versions (self,arg):
        '\nDisplays current and snapshot version information.\n'
        print()
        print('current api version is:', apiVersion['BUILD_VERSION'])
        if self.snapshotFile:
            if self.snapshotData and 'API_VERSION' in self.snapshotData: 
                print('snapshot api version was:', self.snapshotData['API_VERSION'])
            if self.snapshotData and 'RUN_DATE' in self.snapshotData: 
                print('snapshot run date and time was:', self.snapshotData['RUN_DATE'])
        print()

    # -----------------------------
    def do_load (self,arg):
        '\nLoads statistical json files computed by G2Snapshot.py and G2Audit.py.' \
        '\n\nSyntax:' \
        '\n\tload <snapshotFile.json>' \
        '\n\tload <auditFile.json>\n'
        if not argCheck('do_load', arg, self.do_load.__doc__):
            return

        statpackFileName = arg
        if not os.path.exists(statpackFileName):
            print('\nfile not found!\n')
            return

        try: jsonData = json.load(open(statpackFileName, encoding="utf-8"))
<<<<<<< HEAD
        except ValueError as err:
            print(f"\nError in {statpackFileName} ...\n\t{err}\n")
=======
        except:
            printWithNewLines('Invalid json in %s' % statpackFileName, 'B')
>>>>>>> fc19cab9
            return

        if 'SOURCE' in jsonData and jsonData['SOURCE'] in ('G2Snapshot'): #--'pocSnapshot', 
            self.current_settings['snapshotFile'] = statpackFileName
            self.snapshotFile = statpackFileName
            self.snapshotData = jsonData
            print(f"\nsucessfully loaded {statpackFileName}\n")
        elif 'SOURCE' in jsonData and jsonData['SOURCE'] in ('G2Audit'): #--'pocAudit', 
            self.current_settings['auditFile'] = statpackFileName
            self.auditFile = statpackFileName
            self.auditData = jsonData
            print(f"\nsucessfully loaded {statpackFileName}\n")
        else:
            print('\ninvalid G2Explorer statistics file\n')

    # -----------------------------
    def complete_load(self, text, line, begidx, endidx):
        before_arg = line.rfind(" ", 0, begidx)
        if before_arg == -1:
            return # arg not found

        fixed = line[before_arg+1:begidx]  # fixed portion of the arg
        arg = line[before_arg+1:endidx]
        pattern = arg + '*'

        completions = []
        for path in glob.glob(pattern):
            path = _append_slash_if_dir(path)
            completions.append(path.replace(fixed, "", 1))
        return completions

    # -----------------------------
    def xx_perfStats (self,arg):
        '\nDisplays the performance stats of the snapshot'

        if not self.snapshotData or 'PERF' not in self.snapshotData:
            printWithNewLines('Performance stats not available on the loaded snapshot file', 'B')
            return

        print('\nPerformance statistics ...')
        for stat in self.snapshotData['PERF']:
            print(('  ' + stat + ' ' + '.' * 30)[0:30] + ' ' + (str(self.snapshotData['PERF'][stat])))

        print()

    # -----------------------------
    def do_quickLook (self,arg):
        '\nDisplays current data source stats without a snapshot'

        g2_diagnostic_module = G2Diagnostic()
        if apiVersion['VERSION'][0:1] == '2':
            g2_diagnostic_module.initV2('pyG2Diagnostic', iniParams, False)
        else: #--eventually deprecate the above
            g2_diagnostic_module.init('pyG2Diagnostic', iniParams, False)

        try: 
            response = bytearray() 
            g2_diagnostic_module.getDataSourceCounts(response)
            response = response.decode() if response else ''
        except G2Exception as err:
            print(err)
        jsonResponse = json.loads(response)

        tblTitle = 'Data source counts'
        tblColumns = []
        tblColumns.append({'name': 'id', 'width': 5, 'align': 'center'})
        tblColumns.append({'name': 'DataSource', 'width': 30, 'align': 'left'})
        tblColumns.append({'name': 'EntityType', 'width': 30, 'align': 'left'})
        tblColumns.append({'name': 'ActualRecordCount', 'width': 20, 'align': 'right'})
        tblColumns.append({'name': 'DistinctRecordCount', 'width': 20, 'align': 'right'})
        tblRows = []
        for row in jsonResponse:
            entityType = '' if row['ETYPE_CODE'] == 'GENERIC' or row['ETYPE_CODE'] == row['DSRC_CODE'] else ''
            tblRows.append([colorize(row['DSRC_ID'], self.colors['rowtitle']),
                            colorize(row['DSRC_CODE'], self.colors['datasource']),
                            colorize(entityType, self.colors['datasource']),
                            row['DSRC_RECORD_COUNT'],
                            row['OBS_ENT_COUNT']])
        self.renderTable(tblTitle, tblColumns, tblRows)

        g2_diagnostic_module.destroy()


    # -----------------------------
    def do_auditSummary (self,arg):
        '\nDisplays the stats and examples of an audit performed with G2Audit.py' \
        '\n\nSyntax:' \
        '\n\tauditSummary         (with no parameters displays the overall stats)' \
        '\n\tauditSummary merge   (shows a list of merge sub-categories)' \
        '\n\tauditSummary merge 1 (shows examples of merges in sub-category 1)' \
        '\n\tauditSummary split   (shows a list of split sub-categories)' \
        '\n\tauditSummary split 1 (shows examples of splits in sub-category 1)' \
        '\n\tauditSummary save to <filename.csv> (saves the entire audit report to a csv file)\n'

        if not self.auditData or 'AUDIT' not in self.auditData:
            printWithNewLines('Please load a json file created with G2Audit.py to use this command', 'B')
            return

        categoryColors = {}
        categoryColors['MERGE'] = self.colors['good']
        categoryColors['SPLIT'] = self.colors['bad']
        categoryColors['SPLIT+MERGE'] = 'fg.red,bg.green'
        categoryColors['unknown'] = 'bg.red,fg.white'

        #--display the summary if no arguments
        if not arg:
            
            auditCategories = []
            categoryOrder = {'MERGE': 0, 'SPLIT': 1, 'SPLIT+MERGE': 2}
            for category in sorted(self.auditData['AUDIT'].keys(), key=lambda x: categoryOrder[x] if x in categoryOrder else 9):
                categoryColor = categoryColors[category] if category in categoryColors else categoryColors['unknown']
                categoryData = [colorize(category, categoryColor), colorize(fmtStatistic(self.auditData['AUDIT'][category]['COUNT']), 'bold')]
                auditCategories.append(categoryData)
            while len(auditCategories) < 3:
                auditCategories.append(['', 0])


            tblTitle = 'Audit Summary from %s' % self.auditFile
            tblColumns = []
            tblColumns.append({'name': 'Statistic1', 'width': 25, 'align': 'left'})
            tblColumns.append({'name': 'Entities', 'width': 25, 'align': 'right'})
            tblColumns.append({'name': 'Clusters', 'width': 25, 'align': 'right'})
            tblColumns.append({'name': 'Pairs', 'width': 25, 'align': 'right'})
            tblColumns.append({'name': colorize('-', 'invisible'), 'width': 5, 'align': 'center'})
            tblColumns.append({'name': 'Statistic2', 'width': 25, 'align': 'left'})
            tblColumns.append({'name': 'Accuracy', 'width': 25, 'align': 'right'})
            tblRows = []

            row = []
            row.append(colorize('Prior Count', self.colors['highlight1']))
            row.append(fmtStatistic(self.auditData['ENTITY']['STANDARD_COUNT']) if 'ENTITY' in self.auditData else '0')
            row.append(fmtStatistic(self.auditData['CLUSTERS']['STANDARD_COUNT']))
            row.append(fmtStatistic(self.auditData['PAIRS']['STANDARD_COUNT']))
            row.append('')
            row.append(colorize('Prior Positives', self.colors['highlight1']))
            row.append(colorize(fmtStatistic(self.auditData['ACCURACY']['PRIOR_POSITIVE']), None))
            tblRows.append(row)

            row = []
            row.append(colorize('Newer Count', self.colors['highlight1']))
            row.append(fmtStatistic(self.auditData['ENTITY']['RESULT_COUNT']) if 'ENTITY' in self.auditData else '0')
            row.append(fmtStatistic(self.auditData['CLUSTERS']['RESULT_COUNT']))
            row.append(fmtStatistic(self.auditData['PAIRS']['RESULT_COUNT']))
            row.append('')
            row.append(colorize('New Positives', categoryColors['MERGE']))
            row.append(colorize(fmtStatistic(self.auditData['ACCURACY']['NEW_POSITIVE']), None))
            tblRows.append(row)

            row = []
            row.append(colorize('Common Count', self.colors['highlight1']))
            row.append(fmtStatistic(self.auditData['ENTITY']['COMMON_COUNT']) if 'ENTITY' in self.auditData else '0')
            row.append(fmtStatistic(self.auditData['CLUSTERS']['COMMON_COUNT']))
            row.append(fmtStatistic(self.auditData['PAIRS']['COMMON_COUNT']))
            row.append('')
            row.append(colorize('New Negatives', categoryColors['SPLIT']))
            row.append(colorize(fmtStatistic(self.auditData['ACCURACY']['NEW_NEGATIVE']), None))
            tblRows.append(row) 

            row = []
            row.append(auditCategories[0][0])
            row.append(auditCategories[0][1])
            row.append('') #(colorize(self.auditData['CLUSTERS']['INCREASE'], self.colors['good']) if self.auditData['CLUSTERS']['INCREASE'] else '')
            row.append('') #(colorize(self.auditData['PAIRS']['INCREASE'], self.colors['good']) if self.auditData['PAIRS']['INCREASE'] else '')
            row.append('')
            row.append(colorize('Precision', self.colors['highlight1']))
            row.append(colorize(self.auditData['ACCURACY']['PRECISION'], None))
            tblRows.append(row)

            row = []
            row.append(auditCategories[1][0])
            row.append(auditCategories[1][1])
            row.append('') #(colorize(self.auditData['CLUSTERS']['DECREASE'], self.colors['bad']) if self.auditData['CLUSTERS']['DECREASE'] else '')
            row.append('') #(colorize(self.auditData['PAIRS']['DECREASE'], self.colors['bad']) if self.auditData['PAIRS']['DECREASE'] else '')
            row.append('')
            row.append(colorize('Recall', self.colors['highlight1']))
            row.append(colorize(self.auditData['ACCURACY']['RECALL'], None))
            tblRows.append(row)

            row = []
            row.append(auditCategories[2][0])
            row.append(auditCategories[2][1])
            row.append('') #(colorize(self.auditData['CLUSTERS']['SIMILAR'], self.colors['highlight1']) if self.auditData['CLUSTERS']['SIMILAR'] else '')
            row.append('') #(colorize(self.auditData['PAIRS']['SIMILAR'], self.colors['highlight1']) if self.auditData['PAIRS']['SIMILAR'] else '')
            row.append('')
            row.append(colorize('F1 Score', self.colors['highlight1']))
            row.append(colorize(self.auditData['ACCURACY']['F1-SCORE'], None))
            tblRows.append(row)

            #--add any extra categories (which will occur if there were missing records)
            if len(auditCategories) > 3:
                i = 3
                while i < len(auditCategories):
                    row = []
                    row.append(auditCategories[i][0])
                    row.append(auditCategories[i][1])
                    row.append('')
                    row.append('')
                    row.append('')
                    row.append('')
                    row.append('')
                    tblRows.append(row)
                    i += 1

            self.renderTable(tblTitle, tblColumns, tblRows)

        #--build complete report and save to a file
        elif arg.upper().startswith('SAVE'):
            
            fileName = arg[7:].strip()
            fileHeaders = ['category', 'sub_category', 'audit_id']
            fileRows = []
            rowCnt = 0
            for category in self.auditData['AUDIT']:
                for subCategory in self.auditData['AUDIT'][category]['SUB_CATEGORY']:
                    for sampleRecords in self.auditData['AUDIT'][category]['SUB_CATEGORY'][subCategory]['SAMPLE']:
                        tableColumns, tableData = self.auditResult(sampleRecords, None) #--2nd parmater cuts out colorize for save to file
                        recordHeaders = []
                        for columnDict in tableColumns:
                            columnName = columnDict['name'].lower()
                            if columnName not in recordHeaders:
                                recordHeaders.append(columnName)
                            if columnName not in fileHeaders:
                                fileHeaders.append(columnName)
                        for recordData in tableData:
                            #print(tableHeaders)
                            #print(rowData)
                            rowData = dict(zip(recordHeaders, recordData))
                            rowData['category'] = category
                            rowData['sub_category'] = subCategory
                            rowData['audit_id'] = sampleRecords[0]['audit_id']
                            fileRows.append(rowData)
                            rowCnt += 1
                            if rowCnt % 1000 == 0:
                                print('%s records processed' % rowCnt)

            with open(fileName, 'w', encoding='utf-8') as f:
                w = csv.DictWriter(f, fileHeaders, dialect=csv.excel, quoting=csv.QUOTE_ALL)
                w.writeheader()
                for rowData in fileRows:
                    w.writerow(rowData)
            print('%s records written to %s' % (rowCnt, fileName))


        #--display next level report
        else:
            argList = arg.upper().split()
            if argList[0] not in self.auditData['AUDIT']:
                printWithNewLines('%s not found, please choose a valid split or merge category' % arg, 'B')
                return

            category = argList[0]
            categoryColor = categoryColors[category] if category in categoryColors else categoryColors['unknown']

            #--get top 10 sub categories
            i = 0
            subCategoryList = []
            for subCategory in sorted(self.auditData['AUDIT'][category]['SUB_CATEGORY'], key=lambda x: self.auditData['AUDIT'][category]['SUB_CATEGORY'][x]['COUNT'], reverse=True):

                i += 1
                if i <= 10:
                    subCategoryList.append({'INDEX': i, 'NAME': subCategory, 'LIST': [subCategory], 'COUNT': self.auditData['AUDIT'][category]['SUB_CATEGORY'][subCategory]['COUNT']})
                elif i == 11:
                    subCategoryList.append({'INDEX': i, 'NAME': 'OTHERS', 'LIST': [subCategory], 'COUNT': self.auditData['AUDIT'][category]['SUB_CATEGORY'][subCategory]['COUNT']})
                else:
                    subCategoryList[10]['LIST'].append(subCategory)
                    subCategoryList[10]['COUNT'] += self.auditData['AUDIT'][category]['SUB_CATEGORY'][subCategory]['COUNT']

            #--display sub-categories
            if len(argList) == 1:
                tblTitle = category + ' Categories'
                tblColumns = []
                tblColumns.append({'name': 'Index', 'width': 10, 'align': 'center'})
                tblColumns.append({'name': 'Category', 'width': 25, 'align': 'left'})
                tblColumns.append({'name': 'Sub-category', 'width': 75, 'align': 'left'})
                tblColumns.append({'name': 'Count', 'width': 25, 'align': 'right'})
                tblRows = []
                for subCategoryRow in subCategoryList:
                    tblRows.append([str(subCategoryRow['INDEX']), colorize(category, categoryColor), subCategoryRow['NAME'], fmtStatistic(subCategoryRow['COUNT'])])
                self.renderTable(tblTitle, tblColumns, tblRows)

                return

            #--find the detail records to display
            indexCategories = []
            if argList[1].isdigit():
                for subCategoryRow in subCategoryList:
                    if subCategoryRow['INDEX'] == int(argList[1]):
                        indexCategories = subCategoryRow['LIST']
                        break

            if not indexCategories:
                printWithNewLines('Invalid subcategory for %s' % argList[0].lower(), 'B')
                return

            #--gather sample records
            sampleRecords = []
            for subCategory in self.auditData['AUDIT'][category]['SUB_CATEGORY']:
                if subCategory in indexCategories:
                    sampleRecords += self.auditData['AUDIT'][category]['SUB_CATEGORY'][subCategory]['SAMPLE']

            #--display sample records
            currentSample = 0
            while True:

                self.auditResult(sampleRecords[currentSample], categoryColors)
                exportRecords = list(set([x['newer_id'] for x in sampleRecords[currentSample]]))

                while True:
                    reply = input('Select (P)revious, (N)ext, (S)croll, (W)hy, (E)xport, (Q)uit ... ')
                    if reply:
                        removeFromHistory()
                    else:
                        break

                    if reply.upper().startswith('R'): #--reload
                        break
                    elif reply.upper().startswith('P'): #--previous
                        if currentSample == 0:
                            printWithNewLines('no prior records!', 'B')
                        else:
                            currentSample = currentSample - 1
                            break
                    elif reply.upper().startswith('N'): #--next
                        if currentSample == len(sampleRecords) - 1:
                            printWithNewLines('no more records!', 'B')
                        else:
                            currentSample += 1
                            break
                    elif reply.upper().startswith('Q'): #--quit
                        break

                    #--special actions 
                    elif reply.upper().startswith('S'): #--scrolling view
                        self.do_scroll('')
                    elif reply.upper().startswith('W2'): #--why view
                        self.do_why(','.join(exportRecords) + ' old')
                    elif reply.upper().startswith('W'): #--why view
                        self.do_why(','.join(exportRecords))
                    elif reply.upper().startswith('E'): #--export
                        fileName = None
                        if 'TO' in reply.upper():
                            fileName = reply[reply.upper().find('TO') + 2:].strip()
                        else:                            
                            fileName = 'auditSample-%s.json' % sampleRecords[currentSample][0]['audit_id']
                            #--fileName = os.path.join(os.path.expanduser("~"), fileName)
                        self.do_export(','.join(exportRecords) + 'to ' + fileName)

                if reply.upper().startswith('Q'):
                    break

    # -----------------------------
    def complete_auditSummary(self, text, line, begidx, endidx):
        before_arg = line.rfind(" ", 0, begidx)
        #if before_arg == -1:
        #    return # arg not found

        fixed = line[before_arg+1:begidx]  # fixed portion of the arg
        arg = line[before_arg+1:endidx]

        spaces = line.count(' ')
        if spaces <= 1:
            possibles = []
            if self.auditData:
                for category in self.auditData['AUDIT']:
                    possibles.append(category)
        else:
            possibles = []

        return [i for i in possibles if i.lower().startswith(arg.lower())]

    # -----------------------------
    def auditResult (self, arg, categoryColors = None):

        auditRecords = arg
        exportRecords = []

        tblTitle = 'Audit Result ID %s %s' % (auditRecords[0]['audit_id'], auditRecords[0]['audit_category'])
        tblColumns = []
        tblColumns.append({'name': 'DataSource', 'width': 30, 'align': 'left'})
        tblColumns.append({'name': 'Record ID', 'width': 30, 'align': 'left'})
        tblColumns.append({'name': 'Prior ID', 'width': 20, 'align': 'left'})
        tblColumns.append({'name': 'Prior Score', 'width': 75, 'align': 'left'})
        tblColumns.append({'name': 'Newer ID', 'width': 20, 'align': 'left'})
        tblColumns.append({'name': 'Newer Score', 'width': 75, 'align': 'left'})
        tblColumns.append({'name': 'Audit result', 'width': 10, 'align': 'left'})

        entityList = list(set([x['newer_id'] for x in auditRecords]))

        getFlagList = []
        if apiVersion['VERSION'][0:1] > '1':
            getFlagList.append('G2_ENTITY_INCLUDE_ALL_FEATURES')
            getFlagList.append('G2_ENTITY_INCLUDE_ENTITY_NAME')
            getFlagList.append('G2_ENTITY_INCLUDE_RECORD_DATA')
            getFlagList.append('G2_ENTITY_INCLUDE_RECORD_MATCHING_INFO')
            getFlagList.append('G2_ENTITY_INCLUDE_RECORD_FEATURE_IDS')
        else:
            getFlagList.append('G2_ENTITY_INCLUDE_ALL_FEATURES')
            getFlagList.append('G2_ENTITY_INCLUDE_ALL_RELATIONS')
        getFlagBits = self.computeApiFlags(getFlagList)

        #--gather all the record data
        ftypesUsed = []
        recordList = []
        entityList = set([x['newer_id'] for x in auditRecords])
        for entityId in entityList:
            if entityId == 'unknown':  #--bypass missing
                continue
            try: 
                response = bytearray()
                retcode = g2Engine.getEntityByEntityIDV2(int(entityId), getFlagBits, response)
                response = response.decode() if response else ''
            except G2Exception as err:
                print('\n' + str(err) + '\n')
                return -1 if calledDirect else 0

            if len(response) == 0:
                return None
            jsonData = json.loads(response)

            if debugOutput:
                apiCall = f'getEntityByEntityIDV2({entityId}, {getFlagBits}, response)'
                showApiDebug('auditResult', apiCall, getFlagList, jsonData)

            #--get the list of features for the entity
            entityFeatures = {}
            for ftypeCode in jsonData['RESOLVED_ENTITY']['FEATURES']:
                if ftypeCode in ('REL_ANCHOR', 'REL_POINTER'):
                    continue
                ftypeId = self.ftypeCodeLookup[ftypeCode]['FTYPE_ID']
                if ftypeId not in ftypesUsed:
                    ftypesUsed.append(ftypeId)
                for distinctFeatureRecord in jsonData['RESOLVED_ENTITY']['FEATURES'][ftypeCode]:
                    for featRecord in distinctFeatureRecord['FEAT_DESC_VALUES']:
                        libFeatId = featRecord['LIB_FEAT_ID']
                        entityFeatures[libFeatId] = {}
                        entityFeatures[libFeatId]['ftypeId'] = ftypeId
                        entityFeatures[libFeatId]['ftypeCode'] = ftypeCode
                        entityFeatures[libFeatId]['featDesc'] = featRecord['FEAT_DESC']

            #--get the list of features for each record
            for record in jsonData['RESOLVED_ENTITY']['RECORDS']:
                recordFeatures = {}
                for featRecord in record['FEATURES']:
                    libFeatId = featRecord['LIB_FEAT_ID']
                    if libFeatId in entityFeatures:
                        ftypeId = entityFeatures[libFeatId]['ftypeId']
                        ftypeCode = entityFeatures[libFeatId]['ftypeCode']
                        if ftypeId not in recordFeatures:
                            recordFeatures[ftypeId] = []
                        recordFeatures[ftypeId].append(entityFeatures[libFeatId])

                smallRecord = {}
                smallRecord['DATA_SOURCE'] = record['DATA_SOURCE']
                smallRecord['RECORD_ID'] = record['RECORD_ID']
                smallRecord['features'] = recordFeatures
                recordList.append(smallRecord)


        #--combine the features with the actual audit records
        missingRecord = False
        updatedRecords = []
        for auditRecord in auditRecords:
            if 'data_source' in auditRecord:
                thisRecord = [x for x in recordList if x['RECORD_ID'] == auditRecord['record_id'] and x['DATA_SOURCE'] == auditRecord['data_source']]
            else:
                thisRecord = [x for x in recordList if x['RECORD_ID'] == auditRecord['record_id']]

            if len(thisRecord) != 1:
                auditRecord['features'] = {}
                auditRecord['record_id'] = '** ' + auditRecord['record_id']
                missingRecord = True
            else:
                auditRecord['features'] = thisRecord[0]['features']
            updatedRecords.append(auditRecord)

        #--add the columns to the table format and do the final formatting
        ftypesUsed = sorted(ftypesUsed)
        for ftypeID in ftypesUsed:
            ftypeCode = self.ftypeLookup[ftypeID]['FTYPE_CODE']
            tblColumns.append({'name': ftypeCode, 'width': 50, 'align': 'left'})

        statusSortOrder = {}
        statusSortOrder['same'] = '1'
        statusSortOrder['new negative'] = '2'
        statusSortOrder['new positive'] = '3'
        statusSortOrder['missing'] = '4'

        tblRows = []
        for auditRecord in sorted(updatedRecords, key=lambda k: [statusSortOrder[k['audit_result']], str(k['prior_id']), str(k['newer_id'])]):

            if categoryColors:
                if auditRecord['audit_result'].upper() == 'NEW POSITIVE':
                    auditResultColor = categoryColors['MERGE']
                elif auditRecord['audit_result'].upper() == 'NEW NEGATIVE':
                    auditResultColor = categoryColors['SPLIT']
                elif auditRecord['audit_result'].upper() == 'MISSING':
                    auditResultColor = categoryColors['unknown']
                else:
                    auditResultColor = 'bold'
            else:
                auditResultColor = None
            row = []
            row.append(colorize(auditRecord['data_source'], self.colors['datasource'] if categoryColors else None) if 'data_source' in auditRecord else '')
            row.append(auditRecord['record_id'])
            row.append(auditRecord['prior_id'])
            row.append(auditRecord['prior_score'])
            row.append(colorize(str(auditRecord['newer_id']), self.colors['entityid'] if categoryColors else None))
            row.append(auditRecord['newer_score'])
            row.append(colorize(str(auditRecord['audit_result']), auditResultColor if categoryColors else None))

            for ftypeId in ftypesUsed:
                columnValue = ''
                if ftypeId in auditRecord['features']:
                    columnValue = '\n'.join([x['featDesc'] for x in auditRecord['features'][ftypeId]])
                row.append(columnValue)                

            tblRows.append(row)

        if not categoryColors:
            return tblColumns, tblRows
        else:
            self.renderTable(tblTitle, tblColumns, tblRows)
            return

    # -----------------------------
    def do_entitySizeBreakdown (self,arg):
        '\nDisplays the stats for entities based on their size (how many records they contain).' \
        '\n\nSyntax:' \
        '\n\tentitySizeBreakdown                    (with no parameters displays the overall stats)' \
        '\n\tentitySizeBreakdown = 3                (use =, > or < # to select examples of entities of a certain size)' \
        '\n\tentitySizeBreakdown > 10 review        (to just browse the review items of entities greater than size 10)' \
        '\n\tentitySizeBreakdown = review name+addr (to just browse the name+addr review items of any size)' \
        '\n\nNotes: ' \
        '\n\tReview items are suggestions of records to look at because they contain multiple names, addresses, dobs, etc.' \
        '\n\tThey may be overmatches or they may just be large entities with lots of values.\n'

        if not self.snapshotData or 'ENTITY_SIZE_BREAKDOWN' not in self.snapshotData:
            printWithNewLines('Please load a json file created with G2Snapshot.py to use this command', 'B')
            return

        #--turn esb into a list of size groups if not previously calculated
        if type(self.snapshotData['ENTITY_SIZE_BREAKDOWN']) == dict:
            response = input('\nPerform entity review, first? (yes/no) {note: this may take several minutes} ')            
            reviewRequested = True if response.upper() in ('Y','YES') else False
            self.snapshotData['ENTITY_SIZE_BREAKDOWN'] = self.summarize_entitySizeBreakdown(self.snapshotData['ENTITY_SIZE_BREAKDOWN'], reviewRequested)
            if reviewRequested:
                try: 
                    with open(self.snapshotFile, 'w') as f:
                        json.dump(self.snapshotData, f)
                except IOError as err:
                    print('Could not save review to %s ...' % self.snapshotFile)
                    input('Press any key ...')

        if 'ENTITY_SIZE_GROUP' not in self.snapshotData['ENTITY_SIZE_BREAKDOWN'][0]:
            printWithNewLines('The statistics loaded contain an older entity size structure this viewer cannot display', 'S')
            printWithNewLines('Please take a new snapshot with G2Snapshot.py to re-compute with the latest entity size breakdown structure', 'E')
            return

        #--display the summary if no arguments
        if not arg:
            
            tblTitle = 'Entity Size Breakdown from %s' % self.snapshotFile
            tblColumns = []
            tblColumns.append({'name': 'Entity Size', 'width': 10, 'align': 'center'})
            tblColumns.append({'name': 'Entity Count', 'width': 10, 'align': 'center'})
            tblColumns.append({'name': 'Review Count', 'width': 10, 'align': 'center'})
            tblColumns.append({'name': 'Review Features', 'width': 75, 'align': 'left'})

            tblRows = []
            for entitySizeData in sorted(self.snapshotData['ENTITY_SIZE_BREAKDOWN'], key=lambda k: k['ENTITY_SIZE'], reverse = True):
                row = []
                row.append('%s' % (entitySizeData['ENTITY_SIZE_GROUP']))
                row.append('%s' % (entitySizeData['ENTITY_COUNT'], ))
                row.append('%s' % (entitySizeData['REVIEW_COUNT'], ))
                row.append(' | '.join(sorted(entitySizeData['REVIEW_FEATURES'])))
                tblRows.append(row)
            self.renderTable(tblTitle, tblColumns, tblRows)

        else:
            sign = '='
            size = 0
            reviewTag = False
            reviewFeatures = []
            argList = arg.split()
            for token in argList:
                if token[0:2] in ('>=', '<='):
                    sign = token[0:2]
                    if len(token) > 2 and token[2:].isnumeric():
                        size = int(token[2:])
                elif token[0:1] in ('>', '<', '='):
                    sign = token[0:1]
                    if len(token) > 1 and token[1:].isnumeric():
                        size = int(token[1:])
                elif token.isnumeric():
                    size = int(token)
                elif token.upper() == 'REVIEW':
                    reviewTag = True
                else:
                    reviewFeatures.append(token.upper())

            if not size:
                size = 1
                sign = '>'

            sampleRecords = []
            for entitySizeData in self.snapshotData['ENTITY_SIZE_BREAKDOWN']:

                #--add these entities if they satisfy the entity size argument 
                if sign in ('=', '>=', '<=') and entitySizeData['ENTITY_SIZE'] == size:
                    theseRecords = entitySizeData['SAMPLE_ENTITIES']
                elif sign in ('<', '<=') and entitySizeData['ENTITY_SIZE'] < size:
                    theseRecords = entitySizeData['SAMPLE_ENTITIES']
                elif sign in ('>', '>=') and entitySizeData['ENTITY_SIZE'] > size:
                    theseRecords = entitySizeData['SAMPLE_ENTITIES']
                else:
                    continue

                #--filter for review features
                if reviewTag or reviewFeatures:
                    reviewRecords = []
                    for entityInfo in theseRecords:
                        if 'REVIEW_FEATURES' not in entityInfo:
                            continue
                        if reviewFeatures: 
                            reviewCriteriaNotMet = False
                            for ftypeCode in reviewFeatures:
                                if ftypeCode not in entityInfo['REVIEW_FEATURES']:
                                    reviewCriteriaNotMet = True
                                    break
                            if reviewCriteriaNotMet:
                                continue
                        reviewRecords.append(entityInfo)
                    theseRecords = reviewRecords

                sampleRecords.extend(theseRecords) 

            if len(sampleRecords) == 0:
                print('\nNo records found for entitySizeBreakdown %s, command syntax: %s \n' % (arg, '\n\n' + self.do_entitySizeBreakdown.__doc__[1:]))
            else:

                currentSample = 0
                while True:
                    exportRecords = [sampleRecords[currentSample]['ENTITY_ID']]

                    self.currentReviewList = 'ENTITY SIZE %s' % sampleRecords[currentSample]['ENTITY_SIZE']
                    if 'REVIEW_FEATURES' in sampleRecords[currentSample]:
                        reviewItems = []
                        for ftypeCode in sampleRecords[currentSample]['REVIEW_FEATURES']:
                            reviewItems.append('%s (%s)' % (ftypeCode, sampleRecords[currentSample][ftypeCode]))
                        self.currentReviewList += ' - REVIEW FOR: ' + ' | '.join(reviewItems)

                    returnCode = self.do_get(exportRecords[0])
                    if returnCode != 0:
                        printWithNewLines('The statistics loaded are out of date for this entity','E')

                    while True:
                        reply = input('Select (P)revious, (N)ext, (S)croll, (D)etail, (W)hy, (E)xport, (Q)uit ...')
                        if reply:
                            removeFromHistory()
                        else:
                            break

                        if reply.upper().startswith('R'): #--reload
                            break
                        elif reply.upper().startswith('P'): #--previous
                            if currentSample == 0:
                                printWithNewLines('no prior records!', 'B')
                            else:
                                currentSample = currentSample - 1
                                break
                        elif reply.upper().startswith('N'): #--next
                            if currentSample == len(sampleRecords) - 1:
                                printWithNewLines('no more records!', 'B')
                            else:
                                currentSample += 1
                                break
                        elif reply.upper().startswith('Q'): #--quit
                            break

                        #--special actions 
                        elif reply.upper().startswith('S'): #--scrolling view
                            self.do_scroll('')
                        elif reply.upper().startswith('D'): #--detail view
                            self.do_get('detail ' + ','.join(exportRecords))
                        elif reply.upper().startswith('W'): #--why view
                            self.do_why(','.join(exportRecords))
                        elif reply.upper().startswith('H'): #--how view
                            self.do_how(','.join(exportRecords))
                        elif reply.upper().startswith('E'): #--export
                            fileName = None
                            if 'TO' in reply.upper():
                                fileName = reply[reply.upper().find('TO') + 2:].strip()
                            else:                            
                                fileName = '%s.json' % '-'.join(exportRecords)
                                #fileName = os.path.join(os.path.expanduser("~"), fileName)
                            self.do_export(','.join(exportRecords) + 'to ' + fileName)

                    if reply.upper().startswith('Q'):
                        break
                self.currentReviewList = None

    # -----------------------------
    def summarize_entitySizeBreakdown (self, rawEntitySizeData, reviewRequested):

        if reviewRequested:
            reviewCount = sum([len(rawEntitySizeData[size]['SAMPLE']) for size in rawEntitySizeData.keys()])
            print('\nreviewing %s entities ... ' % reviewCount)

        progressCnt = 0
        newEntitySizeData = {}
        for entitySize in sorted([int(x) for x in rawEntitySizeData.keys()]):
            strEntitySize = str(entitySize)
            if entitySize < 10:
                entitySizeLevel = entitySize
            elif entitySize < 100:
                entitySizeLevel = int(entitySize/10) * 10
            else:
                entitySizeLevel = int(entitySize/100) * 100

            if entitySizeLevel not in newEntitySizeData:
                newEntitySizeData[entitySizeLevel] = {}
                newEntitySizeData[entitySizeLevel]['ENTITY_COUNT'] = 0
                newEntitySizeData[entitySizeLevel]['SAMPLE_ENTITIES'] = []
                newEntitySizeData[entitySizeLevel]['REVIEW_COUNT'] = 0
                newEntitySizeData[entitySizeLevel]['REVIEW_FEATURES'] = []
            newEntitySizeData[entitySizeLevel]['ENTITY_COUNT'] += rawEntitySizeData[strEntitySize]['COUNT']

            for entityID in rawEntitySizeData[strEntitySize]['SAMPLE']:
                sampleRecord = {'ENTITY_SIZE': entitySize, 'ENTITY_ID': str(entityID)}
                if reviewRequested:
                    reviewInfo = self.review_ESBSample(sampleRecord)
                    sampleRecord.update(reviewInfo)
                    if 'REVIEW_FEATURES' in reviewInfo:
                        newEntitySizeData[entitySizeLevel]['REVIEW_COUNT'] += 1
                        for featureCode in reviewInfo['REVIEW_FEATURES']:
                            if featureCode not in newEntitySizeData[entitySizeLevel]['REVIEW_FEATURES']:
                                newEntitySizeData[entitySizeLevel]['REVIEW_FEATURES'].append(featureCode)
                    progressCnt += 1
                    if progressCnt % 1000 == 0:
                        print('%s entities reviewed' % progressCnt)

                #--review it here
                newEntitySizeData[entitySizeLevel]['SAMPLE_ENTITIES'].append(sampleRecord)

        newEntitySizeList = []
        for entitySize in sorted(newEntitySizeData.keys()):
            entitySizeRecord = newEntitySizeData[entitySize]
            entitySizeRecord['ENTITY_SIZE'] = int(entitySize)
            entitySizeRecord['ENTITY_SIZE_GROUP'] = str(entitySize) + ('+' if int(entitySize) >= 10 else '')
            newEntitySizeList.append(entitySizeRecord)

        if reviewRequested:
            print('%s entities reviewed, complete' % progressCnt)


        return newEntitySizeList

    # -----------------------------
    def review_ESBSample (self, sampleRecord):
        entitySize = sampleRecord['ENTITY_SIZE']
        entityID = sampleRecord['ENTITY_ID']
        if entitySize == 1:
            return sampleRecord

        #--set maximums based on entity size
        if entitySize <= 3: #--super small
            maxExclusiveCnt = 1
            maxNameCnt = 2
            maxAddrCnt = 2
        elif entitySize <= 10: #--small
            maxExclusiveCnt = 1
            maxNameCnt = 3
            maxAddrCnt = 3
        elif entitySize <= 50: #--medium
            maxExclusiveCnt = 1
            maxNameCnt = 10
            maxAddrCnt = 10
        else: #--large
            maxExclusiveCnt = 1 #--large
            maxNameCnt = 25
            maxAddrCnt = 25

        #--get the entity
        try: 
            response = bytearray()
            retcode = g2Engine.getEntityByEntityIDV2(int(entityID), self.computeApiFlags(['G2_ENTITY_INCLUDE_REPRESENTATIVE_FEATURES']), response)
            response = response.decode() if response else ''
        except G2Exception as err:
            print(str(err))
            return sampleRecord
        try: jsonData = json.loads(response)
        except:
            print('warning: entity %s response=[%s]' % (entityID, response))
            return sampleRecord

        #print('entityID %s, size %s' % (entityID, entitySize))

        featureInfo = {}
        for ftypeCode in jsonData['RESOLVED_ENTITY']['FEATURES']:
            distinctFeatureCount = 0
            for distinctFeature in jsonData['RESOLVED_ENTITY']['FEATURES'][ftypeCode]:
                if ftypeCode == 'GENDER' and distinctFeature['FEAT_DESC'] not in ('M', 'F'): #--don't count invalid genders
                    continue
                distinctFeatureCount += 1
            if ftypeCode not in featureInfo:
                featureInfo[ftypeCode] = 0
            featureInfo[ftypeCode] += distinctFeatureCount

        reviewFeatures = []
        for ftypeCode in featureInfo:
            distinctFeatureCount = featureInfo[ftypeCode]

            #--watch lists have more multiple features per record like 5 dobs and 10 names!
            if distinctFeatureCount > entitySize:
                continue

            frequency = self.ftypeCodeLookup[ftypeCode]['FTYPE_FREQ']
            exclusive = str(self.ftypeCodeLookup[ftypeCode]['FTYPE_EXCL']).upper() in ('1', 'Y', 'YES')

            needsReview = False
            if exclusive and distinctFeatureCount > maxExclusiveCnt:
                needsReview = True
            elif ftypeCode == 'NAME' and distinctFeatureCount > maxNameCnt:
                needsReview = True
            elif ftypeCode == 'ADDRESS' and distinctFeatureCount > maxAddrCnt:
                needsReview = True

            if needsReview: 
                reviewFeatures.append(ftypeCode)

        if reviewFeatures:
            featureInfo['REVIEW_FEATURES'] = reviewFeatures
 
        return featureInfo

    # -----------------------------
    def do_dataSourceSummary (self, arg):
        '\nDisplays the stats for the different match levels within each data source.' \
        '\n\nSyntax:' \
        '\n\tdataSourceSummary (with no parameters displays the overall stats)' \
        '\n\tdataSourceSummary <dataSourceCode> <matchLevel>  where 0=Singletons, 1=Duplicates, 2=Ambiguous, 3=Possibles, 4=Relationships\n'

        if not self.snapshotData or 'DATA_SOURCES' not in self.snapshotData:
            printWithNewLines('Please load a json file created with G2Snapshot.py to use this command', 'B')
            return

        #--display the summary if no arguments
        if not arg:

            tblTitle = 'Data Source Summary from %s' % self.snapshotFile
            tblColumns = []
            tblColumns.append({'name': 'Data Source', 'width': 25, 'align': 'left'})
            tblColumns.append({'name': 'Records', 'width': 15, 'align': 'right'})
            tblColumns.append({'name': 'Entities', 'width': 15, 'align': 'right'})
            tblColumns.append({'name': 'Compression', 'width': 15, 'align': 'right'})
            tblColumns.append({'name': 'Singletons', 'width': 15, 'align': 'right'})
            tblColumns.append({'name': 'Duplicates', 'width': 15, 'align': 'right'})
            tblColumns.append({'name': 'Ambiguous', 'width': 15, 'align': 'right'})
            tblColumns.append({'name': 'Possibles', 'width': 15, 'align': 'right'})
            tblColumns.append({'name': 'Relationships', 'width': 15, 'align': 'right'})

            tblRows = []
            for dataSource in sorted(self.snapshotData['DATA_SOURCES']):
                row = []
                row.append(colorize(dataSource, self.colors['datasource']))
                row.append(fmtStatistic(self.snapshotData['DATA_SOURCES'][dataSource]['RECORD_COUNT']) if 'RECORD_COUNT' in self.snapshotData['DATA_SOURCES'][dataSource] else 0)
                row.append(fmtStatistic(self.snapshotData['DATA_SOURCES'][dataSource]['ENTITY_COUNT']) if 'ENTITY_COUNT' in self.snapshotData['DATA_SOURCES'][dataSource] else 0)
                row.append(self.snapshotData['DATA_SOURCES'][dataSource]['COMPRESSION'] if 'COMPRESSION' in self.snapshotData['DATA_SOURCES'][dataSource] else 0)
                row.append(fmtStatistic(self.snapshotData['DATA_SOURCES'][dataSource]['SINGLE_COUNT']) if 'SINGLE_COUNT' in self.snapshotData['DATA_SOURCES'][dataSource] else 0)
                if self.current_settings['statistic_level'] == 'record':
                    row.append(fmtStatistic(self.snapshotData['DATA_SOURCES'][dataSource].get('DUPLICATE_RECORD_COUNT', 0)))
                    row.append(fmtStatistic(self.snapshotData['DATA_SOURCES'][dataSource].get('AMBIGUOUS_MATCH_RECORD_COUNT', 0)))
                    row.append(fmtStatistic(self.snapshotData['DATA_SOURCES'][dataSource].get('POSSIBLE_MATCH_RECORD_COUNT', 0)))
                    row.append(fmtStatistic(self.snapshotData['DATA_SOURCES'][dataSource].get('POSSIBLY_RELATED_RECORD_COUNT', 0)))
                else:
                    row.append(fmtStatistic(self.snapshotData['DATA_SOURCES'][dataSource]['DUPLICATE_ENTITY_COUNT']) if 'DUPLICATE_ENTITY_COUNT' in self.snapshotData['DATA_SOURCES'][dataSource] else 0)
                    row.append(fmtStatistic(self.snapshotData['DATA_SOURCES'][dataSource]['AMBIGUOUS_MATCH_ENTITY_COUNT']) if 'AMBIGUOUS_MATCH_ENTITY_COUNT' in self.snapshotData['DATA_SOURCES'][dataSource] else 0)
                    row.append(fmtStatistic(self.snapshotData['DATA_SOURCES'][dataSource]['POSSIBLE_MATCH_ENTITY_COUNT']) if 'POSSIBLE_MATCH_ENTITY_COUNT' in self.snapshotData['DATA_SOURCES'][dataSource] else 0)
                    row.append(fmtStatistic(self.snapshotData['DATA_SOURCES'][dataSource]['POSSIBLY_RELATED_ENTITY_COUNT']) if 'POSSIBLY_RELATED_ENTITY_COUNT' in self.snapshotData['DATA_SOURCES'][dataSource] else 0)

                tblRows.append(row)
            
            if not arg:
                self.renderTable(tblTitle, tblColumns, tblRows)
            else:
                return tblColumns, tblRows

        else:

            argTokens = arg.split()
            if len(argTokens) != 2:
                print('\nMissing argument(s) for %s, command syntax: %s \n' % ('do_dataSourceSummary', '\n\n' + self.do_dataSourceSummary.__doc__[1:]))
                return

            dataSource = argTokens[0].upper()
            if dataSource not in self.snapshotData['DATA_SOURCES']:
                printWithNewLines('%s is not a valid data source' % dataSource, 'B')
                return

            matchLevel = argTokens[1].upper()
            matchLevelCode = None
            for matchLevelParameter in self.validMatchLevelParameters:
                if matchLevel.startswith(matchLevelParameter):
                    matchLevelCode = self.validMatchLevelParameters[matchLevelParameter]
                    break
            if not matchLevelCode:
                printWithNewLines('%s is not a valid match level' % matchLevel, 'B')
                return

            try: sampleRecords = [k for k in self.snapshotData['DATA_SOURCES'][dataSource][matchLevelCode]]
            except:
                printWithNewLines('no samples found for %s' % arg, 'B')
                return

            if len(sampleRecords) == 0:
                printWithNewLines('no entities to display!', 'B')
            else:

                self.currentReviewList = 'DATA SOURCE SUMMARY FOR: %s (%s)' % (dataSource, matchLevelCode) 
                currentSample = 0
                while True:
                    if matchLevelCode in ('SINGLE_SAMPLE', 'DUPLICATE_SAMPLE'):
                        exportRecords = [str(sampleRecords[currentSample])]
                        returnCode = self.do_get(exportRecords[0], dataSourceFilter=[dataSource])
                    else:
                        exportRecords = sampleRecords[currentSample].split()[:2]
                        if matchLevelCode == 'AMBIGUOUS_MATCH_SAMPLE':
                            ambiguousList =self.getAmbiguousEntitySet(exportRecords[0]) #--is this the ambiguous entity
                            if ambiguousList:
                                exportRecords = ambiguousList
                            else:
                                ambiguousList =self.getAmbiguousEntitySet(exportRecords[1]) #--or is this the ambiguous entity
                                if ambiguousList:
                                    exportRecords = ambiguousList
                                else:
                                    pass #--if its neither, just show the original two entities
                        returnCode = self.do_compare(','.join(exportRecords), dataSourceFilter=[dataSource])
                    if returnCode != 0:
                        printWithNewLines('The statistics loaded are out of date for this record!','E')
                    while True:
                        if matchLevelCode in ('SINGLE_SAMPLE', 'DUPLICATE_SAMPLE'):
                            reply = input('Select (P)revious, (N)ext, (S)croll, (D)etail, (W)hy, (E)xport, (Q)uit ...')
                        else:
                            reply = input('Select (P)revious, (N)ext, (S)croll, (W)hy, (E)xport, (Q)uit ...')
          
                        if reply:
                            removeFromHistory()
                        else:
                            break

                        if reply.upper().startswith('R'): #--reload
                            break
                        elif reply.upper().startswith('P'): #--previous
                            if currentSample == 0:
                                printWithNewLines('no prior records!', 'B')
                            else:
                                currentSample = currentSample - 1
                                break
                        elif reply.upper().startswith('N'): #--next
                            if currentSample == len(sampleRecords) - 1:
                                printWithNewLines('no more records!', 'B')
                            else:
                                currentSample += 1
                                break
                        elif reply.upper().startswith('Q'): #--quit
                            break

                        #--special actions 
                        elif reply.upper().startswith('S'): #--scrolling view
                            self.do_scroll('')
                        elif reply.upper().startswith('D') and matchLevelCode in ('SINGLE_SAMPLE', 'DUPLICATE_SAMPLE'): #--detail view
                            self.do_get('detail ' + ','.join(exportRecords))
                        elif reply.upper().startswith('W'): #--why view
                            self.do_why(','.join(exportRecords))
                        elif reply.upper().startswith('E'): #--export
                            fileName = None
                            if 'TO' in reply.upper():
                                fileName = reply[reply.upper().find('TO') + 2:].strip()
                            else:                            
                                fileName = '%s.json' % '-'.join(exportRecords)
                                #fileName = os.path.join(os.path.expanduser("~"), fileName)
                            self.do_export(','.join(exportRecords) + 'to ' + fileName)

                    if reply.upper().startswith('Q'):
                        break
            self.currentReviewList = None

    # -----------------------------
    def complete_dataSourceSummary(self, text, line, begidx, endidx):
        before_arg = line.rfind(" ", 0, begidx)
        #if before_arg == -1:
        #    return # arg not found

        fixed = line[before_arg+1:begidx]  # fixed portion of the arg
        arg = line[before_arg+1:endidx]

        spaces = line.count(' ')
        if spaces <= 1:
            possibles = []
            if self.snapshotData:
                for dataSource in sorted(self.snapshotData['DATA_SOURCES']):
                    possibles.append(dataSource)
        elif spaces == 2:
            possibles = ['singles', 'duplicates', 'ambiguous', 'possibles', 'relationships' ]
        else:
            possibles = []

        return [i for i in possibles if i.lower().startswith(arg.lower())]

    # -----------------------------
    def do_crossSourceSummary (self,arg):
        '\nDisplays the stats for the different match levels across data sources.' \
        '\n\nSyntax:' \
        '\n\tcrossSourceSummary (with no parameters displays the overall stats)' \
        '\n\tcrossSourceSummary <dataSource1> (displays the cross matches for that data source only)' \
        '\n\tcrossSourceSummary <dataSource1> <dataSource2> <matchLevel> where 1=Matches, 2=Ambiguous, 3=Possibles, 4=Relationships\n'
 
        if not self.snapshotData or 'DATA_SOURCES' not in self.snapshotData:
            print('\nPlease load a json file created with G2Snapshot.py to use this command\n')
            return

        #--display the summary if no arguments
        if not arg or len(arg.split()) == 1:

            tblTitle = 'Cross Source Summary from %s' % self.snapshotFile
            tblColumns = []
            tblColumns.append({'name': 'Data Source1', 'width': 25, 'align': 'left'})
            tblColumns.append({'name': 'Data Source2', 'width': 25, 'align': 'left'})
            tblColumns.append({'name': 'Matches', 'width': 15, 'align': 'right'})
            tblColumns.append({'name': 'Ambiguous', 'width': 15, 'align': 'right'})
            tblColumns.append({'name': 'Possibles', 'width': 15, 'align': 'right'})
            tblColumns.append({'name': 'Relationships', 'width': 15, 'align': 'right'})

            tblRows = []
            for dataSource1 in sorted(self.snapshotData['DATA_SOURCES']):
                if arg and dataSource1 != arg.upper():
                    continue
                for dataSource2 in sorted(self.snapshotData['DATA_SOURCES'][dataSource1]['CROSS_MATCHES']):

                    #for key in self.snapshotData['DATA_SOURCES'][dataSource1]['CROSS_MATCHES'][dataSource2]:
                    #    if type(self.snapshotData['DATA_SOURCES'][dataSource1]['CROSS_MATCHES'][dataSource2][key]) != list:
                    #        print ('%s = %s' % (key, self.snapshotData['DATA_SOURCES'][dataSource1]['CROSS_MATCHES'][dataSource2][key]))

                    row = []
                    row.append(colorize(dataSource1, self.colors['datasource']))
                    row.append(colorize(dataSource2, self.colors['datasource']))

                    if self.current_settings['statistic_level'] == 'record':
                        row.append(fmtStatistic(self.snapshotData['DATA_SOURCES'][dataSource1]['CROSS_MATCHES'][dataSource2]['MATCH_RECORD_COUNT']) if 'MATCH_RECORD_COUNT' in self.snapshotData['DATA_SOURCES'][dataSource1]['CROSS_MATCHES'][dataSource2] else 0)
                        row.append(fmtStatistic(self.snapshotData['DATA_SOURCES'][dataSource1]['CROSS_MATCHES'][dataSource2]['AMBIGUOUS_MATCH_RECORD_COUNT']) if 'AMBIGUOUS_MATCH_RECORD_COUNT' in self.snapshotData['DATA_SOURCES'][dataSource1]['CROSS_MATCHES'][dataSource2] else 0)
                        row.append(fmtStatistic(self.snapshotData['DATA_SOURCES'][dataSource1]['CROSS_MATCHES'][dataSource2]['POSSIBLE_MATCH_RECORD_COUNT']) if 'POSSIBLE_MATCH_RECORD_COUNT' in self.snapshotData['DATA_SOURCES'][dataSource1]['CROSS_MATCHES'][dataSource2] else 0)
                        row.append(fmtStatistic(self.snapshotData['DATA_SOURCES'][dataSource1]['CROSS_MATCHES'][dataSource2]['POSSIBLY_RELATED_RECORD_COUNT']) if 'POSSIBLY_RELATED_RECORD_COUNT' in self.snapshotData['DATA_SOURCES'][dataSource1]['CROSS_MATCHES'][dataSource2] else 0)
                    else:
                        row.append(fmtStatistic(self.snapshotData['DATA_SOURCES'][dataSource1]['CROSS_MATCHES'][dataSource2]['MATCH_ENTITY_COUNT']) if 'MATCH_ENTITY_COUNT' in self.snapshotData['DATA_SOURCES'][dataSource1]['CROSS_MATCHES'][dataSource2] else 0)
                        row.append(fmtStatistic(self.snapshotData['DATA_SOURCES'][dataSource1]['CROSS_MATCHES'][dataSource2]['AMBIGUOUS_MATCH_ENTITY_COUNT']) if 'AMBIGUOUS_MATCH_ENTITY_COUNT' in self.snapshotData['DATA_SOURCES'][dataSource1]['CROSS_MATCHES'][dataSource2] else 0)
                        row.append(fmtStatistic(self.snapshotData['DATA_SOURCES'][dataSource1]['CROSS_MATCHES'][dataSource2]['POSSIBLE_MATCH_ENTITY_COUNT']) if 'POSSIBLE_MATCH_ENTITY_COUNT' in self.snapshotData['DATA_SOURCES'][dataSource1]['CROSS_MATCHES'][dataSource2] else 0)
                        row.append(fmtStatistic(self.snapshotData['DATA_SOURCES'][dataSource1]['CROSS_MATCHES'][dataSource2]['POSSIBLY_RELATED_ENTITY_COUNT']) if 'POSSIBLY_RELATED_ENTITY_COUNT' in self.snapshotData['DATA_SOURCES'][dataSource1]['CROSS_MATCHES'][dataSource2] else 0)

                    tblRows.append(row)

            self.renderTable(tblTitle, tblColumns, tblRows)

        else:

            argTokens = arg.split()
            if len(argTokens) != 3:
                print('\nMissing argument(s) for %s, command syntax: %s \n' % ('do_crossSourceSummary', '\n\n' + self.do_crossSourceSummary.__doc__[1:]))
                return

            dataSource1 = argTokens[0].upper()
            if dataSource1 not in self.snapshotData['DATA_SOURCES']:
                printWithNewLines('%s is not a valid data source' % dataSource1, 'B')
                return

            dataSource2 = argTokens[1].upper()
            if dataSource2 not in self.snapshotData['DATA_SOURCES'][dataSource1]['CROSS_MATCHES']:
                printWithNewLines('%s is not a matching data source' % dataSource2, 'B')
                return

            matchLevel = argTokens[2].upper()
            matchLevelCode = None
            for matchLevelParameter in self.validMatchLevelParameters:
                if matchLevel.startswith(matchLevelParameter):
                    matchLevelCode = self.validMatchLevelParameters[matchLevelParameter]
                    break

            if not matchLevelCode:
                printWithNewLines('%s is not a valid match level' % matchLevel, 'B')
                return

            #--duplicates are matches for cross source
            if matchLevelCode == 'DUPLICATE_SAMPLE':
                matchLevelCode = 'MATCH_SAMPLE'

            try: sampleRecords = [k for k in self.snapshotData['DATA_SOURCES'][dataSource1]['CROSS_MATCHES'][dataSource2][matchLevelCode]]
            except:
                printWithNewLines('no samples found for %s' % arg, 'B')
                return

            if len(sampleRecords) == 0:
                printWithNewLines('no entities to display!', 'B')
            else:

                self.currentReviewList = 'CROSS SOURCE SUMMARY for: %s-%s  (%s)' % (dataSource1, dataSource2, matchLevelCode) 
                currentSample = 0
                while True:

                    if matchLevelCode in ('MATCH_SAMPLE'):
                        exportRecords = [str(sampleRecords[currentSample])]
                        returnCode = self.do_get(exportRecords[0], dataSourceFilter=[dataSource1, dataSource2])
                    else:
                        exportRecords = sampleRecords[currentSample].split()[:2]
                        if matchLevelCode == 'AMBIGUOUS_MATCH_SAMPLE':
                            ambiguousList =self.getAmbiguousEntitySet(exportRecords[0]) #--is this the ambiguous entity
                            if ambiguousList:
                                exportRecords = ambiguousList
                            else:
                                ambiguousList =self.getAmbiguousEntitySet(exportRecords[1]) #--or is this the ambiguous entity
                                if ambiguousList:
                                    exportRecords = ambiguousList
                                else:
                                    pass #--if its neither, just show the original two entities
                        returnCode = self.do_compare(','.join(exportRecords), dataSourceFilter=[dataSource1, dataSource2])

                    if returnCode != 0:
                        printWithNewLines('The statistics loaded are out of date for this entity','E')

                    while True:
                        if matchLevelCode in ('MATCH_SAMPLE'):
                            reply = input('Select (P)revious, (N)ext, (S)croll, (D)etail, (W)hy, (E)xport, (Q)uit ...')
                        else:
                            reply = input('Select (P)revious, (N)ext, (S)croll, (W)hy, (E)xport, (Q)uit ...')

                        if reply:
                            removeFromHistory()
                        else:
                            break

                        if reply.upper().startswith('R'): #--reload
                            break
                        elif reply.upper().startswith('P'): #--previous
                            if currentSample == 0:
                                printWithNewLines('no prior records!', 'B')
                            else:
                                currentSample = currentSample - 1
                                break
                        elif reply.upper().startswith('N'): #--next
                            if currentSample == len(sampleRecords) - 1:
                                printWithNewLines('no more records!', 'B')
                            else:
                                currentSample += 1
                                break
                        elif reply.upper().startswith('Q'): #--quit
                            break

                        #--special actions 
                        elif reply.upper().startswith('S'): #--scrolling view
                            self.do_scroll('')
                        elif reply.upper().startswith('D') and matchLevelCode in ('MATCH_SAMPLE'): #--detail view
                            self.do_get('detail ' + ','.join(exportRecords))
                        elif reply.upper().startswith('W'): #--why view
                            self.do_why(','.join(exportRecords))
                        elif reply.upper().startswith('E'): #--export
                            fileName = None
                            if 'TO' in reply.upper():
                                fileName = reply[reply.upper().find('TO') + 2:].strip()
                            else:                            
                                fileName = '%s.json' % '-'.join(exportRecords)
                                #fileName = os.path.join(os.path.expanduser("~"), fileName)
                            self.do_export(','.join(exportRecords) + 'to ' + fileName)

                    if reply.upper().startswith('Q'):
                        break
                self.currentReviewList = None

    # -----------------------------
    def complete_crossSourceSummary(self, text, line, begidx, endidx):
        before_arg = line.rfind(" ", 0, begidx)
        if before_arg == -1:
            return # arg not found

        fixed = line[before_arg+1:begidx]  # fixed portion of the arg
        arg = line[before_arg+1:endidx]

        spaces = line.count(' ')
        if spaces <= 1:
            possibles = []
            if self.snapshotData:
                for dataSource in sorted(self.snapshotData['DATA_SOURCES']):
                    possibles.append(dataSource)
        elif spaces == 2:
            possibles = []
            if self.snapshotData:
                for dataSource in sorted(self.snapshotData['DATA_SOURCES']):
                    possibles.append(dataSource)
        elif spaces == 3:
            possibles = ['singles', 'duplicates', 'ambiguous', 'possibles', 'relationships' ]
        else:
            possibles = []

        return [i for i in possibles if i.lower().startswith(arg.lower())]

    # -----------------------------
    def do_search(self,arg):
        '\nSearches for entities by their attributes.' \
        '\n\nSyntax:' \
        '\n\tsearch Joe Smith (without a json structure performs a search on name alone)' \
        '\n\tsearch {"name_full": "Joe Smith"}' \
        '\n\tsearch {"name_org": "ABC Company"}' \
        '\n\tsearch {"name_last": "Smith", "name_first": "Joe", "date_of_birth": "1992-12-10"}' \
        '\n\tsearch {"name_org": "ABC Company", "addr_full": "111 First St, Anytown, USA 11111"}' \
        '\n\nNotes: ' \
        '\n\tSearching by name alone may not locate a specific entity.' \
        '\n\tTry adding a date of birth, address, or phone number if not found by name alone.\n'

        if not argCheck('do_search', arg, self.do_search.__doc__):
            return

        try:
            parmData = dictKeysUpper(json.loads(arg)) if arg.startswith('{') else {"PERSON_NAME_FULL": arg, "ORGANIZATION_NAME_ORG": arg}
        except (ValueError, KeyError) as e:
            argError(arg, e)
        else:

            print('')
            print('Searching ...')
            searchJson = parmData
            searchFlagList = []
            if apiVersion['VERSION'][0:1] > '1':
                searchFlagList.append('G2_SEARCH_INCLUDE_ALL_ENTITIES')
                searchFlagList.append('G2_SEARCH_INCLUDE_FEATURE_SCORES')
                searchFlagList.append('G2_ENTITY_INCLUDE_ENTITY_NAME')
                searchFlagList.append('G2_ENTITY_INCLUDE_RECORD_DATA')
                searchFlagList.append('G2_SEARCH_INCLUDE_STATS')
                searchFlagList.append('G2_ENTITY_INCLUDE_ALL_RELATIONS')
                searchFlagList.append('G2_ENTITY_INCLUDE_RELATED_MATCHING_INFO')
            else:
                searchFlagList.append('G2_SEARCH_BY_ATTRIBUTES_DEFAULT_FLAGS')
            searchFlagBits = self.computeApiFlags(searchFlagList)

            try: 
                response = bytearray()
                retcode = g2Engine.searchByAttributesV2(json.dumps(searchJson), searchFlagBits, response)
                response = response.decode() if response else ''
            except G2Exception as err:
                print(json.dumps(searchJson, indent=4))
                print(str(err))
                return
            jsonResponse = json.loads(response)
            if debugOutput:
                showDebug('searchMessage', searchJson)
                apiCall = f'searchByAttributesV2(searchMessage, {searchFlagBits}, response)'
                showApiDebug('search', apiCall, searchFlagList, jsonResponse)

                
            #--constants for descriptions and sort orders
            dataSourceOrder = [] #--place your data sources here!

            tblTitle = 'Search Results'
            tblColumns = []
            tblColumns.append({'name': 'Index', 'width': 5, 'align': 'center'})
            tblColumns.append({'name': 'Entity ID', 'width': 15, 'align': 'center'})
            tblColumns.append({'name': 'Entity Name', 'width': 75, 'align': 'left'})
            tblColumns.append({'name': 'Data Sources', 'width': 50, 'align': 'left'})
            tblColumns.append({'name': 'Match Key', 'width': 50, 'align': 'left'})
            tblColumns.append({'name': 'Match Score', 'width': 15, 'align': 'center'})
            tblColumns.append({'name': 'Relationships', 'width': 15, 'align': 'left'})

            matchList = []
            searchIndex = 0
            for resolvedEntityBase in jsonResponse['RESOLVED_ENTITIES']:
                resolvedEntity = resolvedEntityBase['ENTITY']['RESOLVED_ENTITY']
                resolvedEntityMatchInfo = resolvedEntityBase['MATCH_INFO']
                searchIndex += 1

                #--create a list of data sources we found them in
                dataSources = {}
                for record in resolvedEntity['RECORDS']:
                    dataSource = record['DATA_SOURCE']
                    if dataSource not in dataSources:
                        dataSources[dataSource] = [record['RECORD_ID']]
                    else:
                        dataSources[dataSource].append(record['RECORD_ID'])

                dataSourceList = []
                for dataSource in dataSources:
                    if len(dataSources[dataSource]) == 1:
                        dataSourceList.append(colorize(dataSource, self.colors['datasource']) + ': ' + dataSources[dataSource][0])
                    else:
                        dataSourceList.append(colorize(dataSource, self.colors['datasource'])  + ': ' + str(len(dataSources[dataSource])) + ' records')

                #relatedEntityCount = len(resolvedEntityBase['ENTITY']['RELATED_ENTITIES'] if 'RELATED_ENTITIES' in resolvedEntityBase['ENTITY'] else 0)
                disclosedCount = 0
                derivedCount = 0
                for relationship in resolvedEntityBase['ENTITY']['RELATED_ENTITIES'] if 'RELATED_ENTITIES' in resolvedEntityBase['ENTITY'] else []:
                    if relationship['IS_DISCLOSED'] > 0:
                        disclosedCount += 1
                    else:
                        derivedCount += 1
                relationshipLines = []
                if derivedCount > 0:
                    relationshipLines.append(f'Derived: {derivedCount} ')
                if disclosedCount > 0:
                    relationshipLines.append(f'Disclosed: {disclosedCount}')

                #--determine the matching criteria
                matchLevel = self.searchMatchLevels[resolvedEntityMatchInfo['MATCH_LEVEL']]
                matchKey = resolvedEntityMatchInfo['MATCH_KEY']
                ruleCode = resolvedEntityMatchInfo['ERRULE_CODE']
                #--scoring
                bestScores = {}
                bestScores['NAME'] = {}
                bestScores['NAME']['score'] = 0
                bestScores['NAME']['value'] = ''
                for featureCode in resolvedEntityMatchInfo['FEATURE_SCORES']:
                    for scoreRecord in resolvedEntityMatchInfo['FEATURE_SCORES'][featureCode]:
                        if featureCode == 'NAME':
                            if 'BT_FN' in scoreRecord:
                                scoreCode = 'BT_FN'
                            else: 
                                scoreCode = 'GNR_FN'
                        else: 
                            scoreCode = 'FULL_SCORE'
                        matchingScore= scoreRecord[scoreCode]
                        matchingValue = scoreRecord['CANDIDATE_FEAT']
                        if featureCode not in bestScores:
                            bestScores[featureCode] = {}
                            bestScores[featureCode]['score'] = 0
                            bestScores[featureCode]['value'] = 'n/a'
                        if matchingScore > bestScores[featureCode]['score']:
                            bestScores[featureCode]['score'] = matchingScore
                            bestScores[featureCode]['value'] = matchingValue

                #--perform scoring (use stored match_score if not overridden in the mapping document)
                matchedScore = bestScores['NAME']['score']
                matchedName = bestScores['NAME']['value']

                weightedScores = {}
                for featureCode in bestScores:
                    weightedScores[featureCode] = {}
                    weightedScores[featureCode]['threshold'] = 0
                    weightedScores[featureCode]['+weight'] = 100
                    weightedScores[featureCode]['-weight'] = 0
                    #if scoredFeatureCount > 1:
                    
                matchScore = 0
                for featureCode in bestScores:
                    if featureCode in weightedScores:
                        if bestScores[featureCode]['score'] >= weightedScores[featureCode]['threshold']:
                            matchScore += int(round(bestScores[featureCode]['score'] * (weightedScores[featureCode]['+weight'] / 100),0))
                        elif '-weight' in weightedScores[featureCode]:
                            matchScore += -weightedScores[featureCode]['-weight'] #--actual score does not matter if below the threshold

                #--create the possible match entity one-line summary
                row = []
                row.append(str(searchIndex)) #--note this gets re-ordered below
                row.append(str(resolvedEntity['ENTITY_ID']))
                row.append(resolvedEntity['ENTITY_NAME'] + (('\n' + ' aka: ' + matchedName) if matchedName and matchedName != resolvedEntity['ENTITY_NAME'] else ''))
                row.append('\n'.join(dataSourceList))
                matchData = {}
                matchData['matchKey'] = matchKey
                matchData['ruleCode'] = self.getRuleDesc(ruleCode)
                row.append(formatMatchData(matchData, self.colors))
                row.append(matchScore)
                row.append('\n'.join(relationshipLines))
                matchList.append(row)

            if len(matchList) == 0:
                print()
                if 'SEARCH_STATISTICS' in jsonResponse:

                    if jsonResponse['SEARCH_STATISTICS'][0]['CANDIDATE_KEYS']['SUMMARY']['FOUND'] > 0:
                        print('\tOne or more entities were found but did not score high enough to be returned')
                        print('\tPlease include additional or more complete attributes in your search')
                    elif jsonResponse['SEARCH_STATISTICS'][0]['CANDIDATE_KEYS']['SUMMARY']['GENERIC'] > 0:
                        print('\tToo many entities would be returned')
                        print('\tPlease include additional attributes to narrow the search results')
                    elif jsonResponse['SEARCH_STATISTICS'][0]['CANDIDATE_KEYS']['SUMMARY']['NOT_FOUND'] > 0:
                        print('\tNo entities at all were found')
                        print('\tPlease search by other attributes for this entity if you feel it should exist')
                    else:
                        print('\tNo search keys were even generated')
                        print('\tPlease search by other attributes')

                else: #--older versions do not have statistics
                    print('\tNo matches found or there were simply too many to return')
                    print('\tPlease include additional search parameters if you feel this entity is in the database')
            else:

                #--sort the list by match score descending
                matchList = sorted(matchList, key=lambda x: x[5], reverse=True)

                #--store the last search result and colorize
                self.lastSearchResult = []
                for i in range(len(matchList)):
                    self.lastSearchResult.append(matchList[i][1])
                    matchList[i][0] = str(i+1)
                    matchList[i][1] = colorize(matchList[i][1], self.colors['entityid'])
                    matchList[i][2] = matchList[i][2]
                self.renderTable(tblTitle, tblColumns, matchList)

            print('')

    # -----------------------------
    def do_get(self, arg, **kwargs):

        '\nDisplays a particular entity by entity_id or by data_source and record_id.' \
        '\n\nSyntax:' \
        '\n\tget <entity_id>' \
        '\n\tget <dataSource> <recordID>' \
        '\n\tget search <search index>' \
        '\n\tget detail <entity_id>' \
        '\n\tget detail <dataSource> <recordID>' \
        '\n\nNotes: ' \
        '\n\tget search is a shortcut to the entity ID at the search index provided. Must be valid for the last search performed' \
        '\n\tget detail displays every record for the entity while a get alone displays a summary of the entity by dataSource.\n'

        if not argCheck('do_get', arg, self.do_get.__doc__):
            return

        #--no return code if called direct
        calledDirect = sys._getframe().f_back.f_code.co_name != 'onecmd'

        #--get possible data source list
        if 'dataSourceFilter' in kwargs and self.current_settings['data_source_suppression'] == 'on':
            dataSourceFilter = kwargs['dataSourceFilter']
        else:
            dataSourceFilter = None

        if 'DETAIL ' in arg.upper():
            showDetail = True
            arg = arg.upper().replace('DETAIL ','')
        else: 
            showDetail = False

        if 'FEATURES ' in arg.upper():
            showFeatures = True
            arg = arg.upper().replace('FEATURES ','')
        else: 
            showFeatures = False

        if len(arg.split()) == 2 and arg.split()[0].upper() == 'SEARCH':
            lastToken = arg.split()[1]
            if not lastToken.isdigit() or lastToken == '0' or int(lastToken) > len(self.lastSearchResult):
                printWithNewLines('Select a valid index from the prior search results to use this command', 'B')
                return -1 if calledDirect else 0
            else:
                arg = str(self.lastSearchResult[int(lastToken)-1])

        getFlagList = []
        if apiVersion['VERSION'][0:1] > '1':
            getFlagList.append('G2_ENTITY_INCLUDE_ENTITY_NAME')
            getFlagList.append('G2_ENTITY_INCLUDE_RECORD_DATA')
            getFlagList.append('G2_ENTITY_INCLUDE_RECORD_MATCHING_INFO')
            getFlagList.append('G2_ENTITY_INCLUDE_RECORD_FORMATTED_DATA')
            getFlagList.append('G2_ENTITY_INCLUDE_ALL_RELATIONS')
            getFlagList.append('G2_ENTITY_INCLUDE_RELATED_ENTITY_NAME')
            getFlagList.append('G2_ENTITY_INCLUDE_RELATED_MATCHING_INFO')
            getFlagList.append('G2_ENTITY_INCLUDE_RELATED_RECORD_SUMMARY')
        else:
            getFlagList.append('G2_ENTITY_INCLUDE_ALL_FEATURES')
            getFlagList.append('G2_ENTITY_INCLUDE_ALL_RELATIONS')
        getFlagBits = self.computeApiFlags(getFlagList)

        if len(arg.split()) == 1:
            apiCall = f'getEntityByEntityIDV2({arg}, {getFlagBits}, response)' 
            try: 
                response = bytearray()
                retcode = g2Engine.getEntityByEntityIDV2(int(arg), getFlagBits, response)
                response = response.decode() if response else ''
            except G2Exception as err:
                print('\n' + str(err) + '\n')
                return -1 if calledDirect else 0

        elif len(arg.split()) == 2:
            apiCall = f'getEntityByRecordIDV2("{arg.split()[0]}", "{arg.split()[1]}", {getFlagBits}, response)'
            try: 
                response = bytearray()
                retcode = g2Engine.getEntityByRecordIDV2(arg.split()[0], arg.split()[1], getFlagBits, response)
                response = response.decode() if response else ''
            except G2Exception as err:
                print('\n' + str(err) + '\n')
                return -1 if calledDirect else 0
        else:
            argError(arg, 'incorrect number of parameters')
            return 0

        if debugOutput:
            showApiDebug('get', apiCall, getFlagList, json.loads(response) if response else '{}')

        if len(response) == 0:
            printWithNewLines('0 records found %s' % response, 'B')
            return -1 if calledDirect else 0

        resolvedJson = json.loads(str(response))
        relatedEntityCount = len(resolvedJson['RELATED_ENTITIES']) if 'RELATED_ENTITIES' in resolvedJson else 0
        entityID = str(resolvedJson['RESOLVED_ENTITY']['ENTITY_ID'])
        entityName = resolvedJson['RESOLVED_ENTITY']['ENTITY_NAME']
        #coloredEntityID = colorize(entityID, self.colors['entityid'])

        if showFeatures:
            tblColumns = []
            tblColumns.append({'name': 'Feature', 'width': 50, 'align': 'left'})
            tblColumns.append({'name': 'Description', 'width': 100, 'align': 'left'})
            tblColumns.append({'name': 'Elements', 'width': 100, 'align': 'left'})
            reportType = 'features'
            tblTitle = colorize(f'Entity {reportType} for: {entityID} - {entityName}', self.colors['entityid'])
            tblRows = self.getFeatures(entityID)
            self.renderTable(tblTitle, tblColumns, tblRows, titleColor=self.colors['entityTitle'])
            return 0
        else:
            tblColumns = []
            tblColumns.append({'name': 'Record ID', 'width': 50, 'align': 'left'})
            tblColumns.append({'name': 'Entity Data', 'width': 100, 'align': 'left'})
            tblColumns.append({'name': 'Additional Data', 'width': 100, 'align': 'left'})
            reportType = 'detail' if showDetail else 'summary'
            tblTitle = colorize(f'Entity {reportType} for: {entityID} - {entityName}', self.colors['entityid'])

            #--summarize by data source
            additionalDataSources = False
            if reportType == 'summary':
                dataSources = {}
                recordList = []
                for record in resolvedJson['RESOLVED_ENTITY']['RECORDS']:
                    if record['DATA_SOURCE'] not in dataSources:
                        dataSources[record['DATA_SOURCE']] = []
                    if dataSourceFilter and record['DATA_SOURCE'] not in dataSourceFilter:
                        additionalDataSources = True
                        continue
                    dataSources[record['DATA_SOURCE']].append(record)

                #--summarize by data source
                for dataSource in sorted(dataSources):
                    if dataSources[dataSource]:
                        recordData, entityData, otherData = self.formatRecords(dataSources[dataSource], reportType)
                        row = [recordData, entityData, otherData]
                    else:
                        row = [dataSource, ' ** suppressed ** ', '']
                    recordList.append(row)

            #--display each record
            else:
                recordList = []
                for record in sorted(resolvedJson['RESOLVED_ENTITY']['RECORDS'], key = lambda k: (k['DATA_SOURCE'], k['RECORD_ID'])):
                    if dataSourceFilter and record['DATA_SOURCE'] not in dataSourceFilter:
                        additionalDataSources = True
                        continue
                    recordData, entityData, otherData = self.formatRecords(record, 'entityDetail')
                    row = [recordData, entityData, otherData]
                    recordList.append(row)

            #if additionalDataSources:
            #    tblTitle += ' ' + colorize('** additionalDataSources **', 'blink'q)

            #--display if no relationships
            if relatedEntityCount == 0 or self.current_settings['show_relations_on_get'] == 'off':
                self.renderTable(tblTitle, tblColumns, recordList, titleColor=self.colors['entityTitle'])
                return 0

            #--otherwise begin the report and add the relationships
            self.renderTable(tblTitle, tblColumns, recordList, titleColor=self.colors['entityTitle'], displayFlag='begin')

            relationships = []
            for relatedEntity in resolvedJson['RELATED_ENTITIES']:
                relationship = {}
                relationship['MATCH_LEVEL'] = relatedEntity['MATCH_LEVEL']
                relationship['MATCH_KEY'] = relatedEntity['MATCH_KEY']
                relationship['ERRULE_CODE'] = relatedEntity['ERRULE_CODE']
                relationship['ENTITY_ID'] = relatedEntity['ENTITY_ID']
                relationship['ENTITY_NAME'] = relatedEntity['ENTITY_NAME']
                relationship['DATA_SOURCES'] = []
                for dataSource in relatedEntity['RECORD_SUMMARY']:
                    relationship['DATA_SOURCES'].append('%s (%s)' %(colorize(dataSource['DATA_SOURCE'], self.colors['datasource']), dataSource['RECORD_COUNT']))
                relationships.append(relationship)

            #tblTitle = f'{relatedEntityCount} related entities'
            tblTitle = colorize(f'Entities related to: {entityID} - {entityName}', self.colors['entityid'])
            tblColumns = []
            tblColumns.append({'name': 'Entity ID', 'width': 15, 'align': 'left'})
            tblColumns.append({'name': 'Entity Name', 'width': 75, 'align': 'left'})
            tblColumns.append({'name': 'Data Sources', 'width': 75, 'align': 'left'})
            tblColumns.append({'name': 'Match Level', 'width': 25, 'align': 'left'})
            tblColumns.append({'name': 'Match Key', 'width': 50, 'align': 'left'})
            relatedRecordList = []
            for relationship in sorted(relationships, key = lambda k: k['MATCH_LEVEL']):
                row = []
                row.append(colorize(str(relationship['ENTITY_ID']), self.colors['entityid']))
                row.append(relationship['ENTITY_NAME'])
                row.append('\n'.join(sorted(relationship['DATA_SOURCES'])))
                row.append(self.relatedMatchLevels[relationship['MATCH_LEVEL']])
                matchData = {}
                matchData['matchKey'] = relationship['MATCH_KEY']
                matchData['ruleCode'] = self.getRuleDesc(relationship['ERRULE_CODE'])
                row.append(formatMatchData(matchData, self.colors))
                relatedRecordList.append(row)
                    
            self.renderTable(tblTitle, tblColumns, relatedRecordList, titleColor=self.colors['entityTitle'], titleJustify='l', displayFlag='end')

        return 0

    # -----------------------------
    def formatRecords(self, recordList, reportType):
        dataSource = 'unknown'
        recordIdList = []
        primaryNameList = []
        otherNameList = []
        attributeList = []
        identifierList = []
        addressList = []
        phoneList = []
        otherList = []
        for record in [recordList] if type(recordList) != list else recordList:
 
            #--should only ever be one data source in the list
            dataSource = colorize(record['DATA_SOURCE'], self.colors['datasource']) 

            recordIdData = record['RECORD_ID']
            if reportType == 'detail':
                if record['MATCH_KEY']:
                    matchData = {}
                    matchData['matchKey'] = record['MATCH_KEY']
                    matchData['ruleCode'] = self.getRuleDesc(record['ERRULE_CODE'])
                    recordIdData += '\n' + formatMatchData(matchData, self.colors)
                if record['ERRULE_CODE']:
                    recordIdData += '\n  ' + colorize(self.getRuleDesc(record['ERRULE_CODE']), 'dim')
            recordIdList.append(recordIdData)

            for item in record['NAME_DATA']:
                if item.upper().startswith('PRIMARY'):
                    primaryNameList.append(colorizeAttribute(item, self.colors['highlight1']))
                else:
                    otherNameList.append(colorizeAttribute('NAME: ' + item if ':' not in item else item, self.colors['highlight1']))
            for item in record['ADDRESS_DATA']:
                addressList.append(colorizeAttribute('ADDRESS: ' + item if ':' not in item else item, self.colors['highlight1']))
            for item in record['PHONE_DATA']:
                phoneList.append(colorizeAttribute('PHONE: ' + item if ':' not in item else item, self.colors['highlight1']))
            for item in record['ATTRIBUTE_DATA']:
                attributeList.append(colorizeAttribute(item, self.colors['highlight1']))
            for item in record['IDENTIFIER_DATA']:
                identifierList.append(colorizeAttribute(item, self.colors['highlight1']))
            for item in sorted(record['OTHER_DATA']):
                if not self.isInternalAttribute(item) or reportType == 'detail':
                    otherList.append(colorizeAttribute(item, self.colors['highlight1']))

        recordDataList = [dataSource] + sorted(recordIdList)
        entityDataList = list(set(primaryNameList)) + list(set(otherNameList)) + sorted(set(attributeList)) + sorted(set(identifierList)) + list(set(addressList)) + list(set(phoneList))
        otherDataList = sorted(set(otherList))

        if reportType == 'detail':
            columnHeightLimit = 1000
        else:
            columnHeightLimit = 20

        recordData = '\n'.join(recordDataList[:columnHeightLimit])
        if len(recordDataList) > columnHeightLimit:
             recordData += '\n+%s more ' % str(len(recordDataList) - columnHeightLimit)

        entityData = '\n'.join(entityDataList[:columnHeightLimit])
        if len(entityDataList) > columnHeightLimit:
             entityData += '\n+%s more ' % str(len(entityDataList) - columnHeightLimit)

        otherData = '\n'.join(otherDataList[:columnHeightLimit])
        if len(otherDataList) > columnHeightLimit:
             otherData += '\n+%s more ' % str(len(otherDataList) - columnHeightLimit)

        return recordData, entityData, otherData

    # -----------------------------
    def getFeatures(self, entityID):

        getFlagList = []
        getFlagList.append('G2_ENTITY_INCLUDE_ALL_FEATURES')
        getFlagBits = self.computeApiFlags(getFlagList)

        apiCall = f'getEntityByEntityIDV2({entityID}, {getFlagBits}, response)' 
        try: 
            response = bytearray()
            retcode = g2Engine.getEntityByEntityIDV2(int(entityID), getFlagBits, response)
            response = response.decode() if response else ''
        except G2Exception as err:
            printWithNewLines(str(err), 'B')
            return -1 if calledDirect else 0

        if debugOutput:
            showApiDebug('get', apiCall, getFlagList, json.loads(response) if response else '{}')

        if len(response) == 0:
            printWithNewLines('0 records found %s' % response, 'B')
            return -1 if calledDirect else 0
        jsonData = json.loads(response)

        g2_diagnostic_module = G2Diagnostic()
        if apiVersion['VERSION'][0:1] == '2':
            g2_diagnostic_module.initV2('pyG2Diagnostic', iniParams, False)
        else: #--eventually deprecate the above
            g2_diagnostic_module.init('pyG2Diagnostic', iniParams, False)

        #--get the features in order
        orderedFeatureList = []
        for ftypeId in self.featureSequence: #sorted(featureArray, key=lambda k: self.featureSequence[k]):
            ftypeCode = self.ftypeLookup[ftypeId]['FTYPE_CODE']
            for distinctFeatureData in jsonData['RESOLVED_ENTITY']['FEATURES'].get(ftypeCode,[]):
                for featureData in distinctFeatureData['FEAT_DESC_VALUES']:
                    usageType = featureData.get('USAGE_TYPE')
                    orderedFeatureList.append({'ftypeCode': ftypeCode, 
                                               'usageType': distinctFeatureData.get('USAGE_TYPE'), 
                                               'featureDesc': featureData.get('FEAT_DESC'),
                                               'libFeatId': featureData['LIB_FEAT_ID']})
        tblRows = []
        for libFeatData in orderedFeatureList:
            ftypeCode = libFeatData['ftypeCode']
            usageType = libFeatData['usageType']
            libFeatId = libFeatData['libFeatId']
            featureDesc = libFeatData['featureDesc']

            try: 
                response = bytearray() 
                g2_diagnostic_module.getFeature(libFeatId, response)
                response = response.decode() if response else ''
            except G2Exception as err:
                print(err)
            jsonData = json.loads(response)

            ftypeDisplay = ftypeCode + (' (' + usageType + ')' if usageType else '')
            ftypeDisplay += '\n  ' + colorize(f'id: {libFeatId}', 'dim')

            #--standardize the order of the attributes
            for i in range(len(jsonData['ELEMENTS'])):
                attrRecord = self.ftypeAttrLookup[ftypeCode].get(jsonData['ELEMENTS'][i]['FELEM_CODE'])
                attrId = attrRecord['ATTR_ID'] if attrRecord else 9999999
                jsonData['ELEMENTS'][i]['ATTR_ID'] = attrId

            felemDisplayList = []
            for elementData in sorted(sorted(jsonData['ELEMENTS'], key=lambda k: (k['FELEM_CODE'])), key=lambda k: (k['ATTR_ID'])):
                felemDisplayList.append(colorize(elementData['FELEM_CODE'], self.colors['highlight1']) + ': ' +  elementData['FELEM_VALUE'])

            tblRows.append([ftypeDisplay, featureDesc, '\n'.join(felemDisplayList)])
        return tblRows

    # -----------------------------
    def getAmbiguousEntitySet(self, entityId):
        #--get other ambiguous relationships if this is the ambiguous entity
        getFlagList = []
        if apiVersion['VERSION'][0:1] > '1':
            getFlagList.append('G2_ENTITY_INCLUDE_ALL_FEATURES')
            getFlagList.append('G2_ENTITY_OPTION_INCLUDE_INTERNAL_FEATURES')
            getFlagList.append('G2_ENTITY_INCLUDE_ALL_RELATIONS')
            getFlagList.append('G2_ENTITY_INCLUDE_RELATED_MATCHING_INFO')
        else:
            getFlagList.append('G2_ENTITY_INCLUDE_ALL_FEATURES')
            getFlagList.append('G2_ENTITY_SHOW_FEATURES_EXPRESSED')
            getFlagList.append('G2_ENTITY_SHOW_FEATURES_STATS')
            getFlagList.append('G2_ENTITY_INCLUDE_ALL_RELATIONS')
        getFlagBits = self.computeApiFlags(getFlagList)
        try: 
            response = bytearray()
            retcode = g2Engine.getEntityByEntityIDV2(int(entityId), getFlagBits, response)
            response = response.decode() if response else ''
        except G2Exception as err:
            print(str(err))
            return None
        jsonData2 = json.loads(response)
        if debugOutput:
            apiCall = f'getEntityByEntityIDV2({entityId}, {getFlagBits}, response)'
            showApiDebug('getAmbiguousEntitySet', apiCall, getFlagList, jsonData2)

        ambiguousEntity = 'AMBIGUOUS_ENTITY' in jsonData2['RESOLVED_ENTITY']['FEATURES']
        if ambiguousEntity and 'RELATED_ENTITIES' in jsonData2:
            entitySet = []
            for relatedEntity in jsonData2['RELATED_ENTITIES']:
                if relatedEntity['IS_AMBIGUOUS'] != 0:
                    entitySet.append(str(relatedEntity['ENTITY_ID']))
            if len(entitySet) > 1:
                entitySet.append(entityId)
                return entitySet
        return None

    # -----------------------------
    def do_compare(self, arg, **kwargs):
        '\nCompares a set of entities by placing them side by side in a columnar format.'\
        '\n\nSyntax:' \
        '\n\tcompare <entity_id1> <entity_id2>' \
        '\n\tcompare search ' \
        '\n\tcompare search <top (n)>'
        if not argCheck('do_compare', arg, self.do_compare.__doc__):
            return

        showDetail = False #--old flag, replaced by why service which shows interal features

        #--no return code if called direct
        calledDirect = sys._getframe().f_back.f_code.co_name != 'onecmd'

        #--get possible data source list
        if 'dataSourceFilter' in kwargs and self.current_settings['data_source_suppression'] == 'on':
            dataSourceFilter = kwargs['dataSourceFilter']
        else:
            dataSourceFilter = None

        fileName = None
        if type(arg) == str and 'TO' in arg.upper():
            fileName = arg[arg.upper().find('TO') + 2:].strip()
            fileName = arg[:arg.upper().find('TO')].strip()

        if type(arg) == str and 'SEARCH' in arg.upper():
            lastToken = arg.split()[len(arg.split())-1]
            if lastToken.isdigit():
                entityList = self.lastSearchResult[:int(lastToken)]
            else:
                entityList = self.lastSearchResult
        else:
            try: 
                if ',' in arg:
                    entityList = list(map(int, arg.split(',')))
                else:
                    entityList = list(map(int, arg.split()))
            except:
                printWithNewLines('error parsing argument [%s] into entity id numbers' % arg, 'S') 
                printWithNewLines('  expected comma or space delimited integers', 'E') 
                return -1 if calledDirect else 0

        if len(entityList) == 0:
            printWithNewLines('%s contains no valid entities' % arg, 'B') 
            return -1 if calledDirect else 0

        getFlagList = []
        if apiVersion['VERSION'][0:1] > '1':
            getFlagList.append('G2_ENTITY_INCLUDE_ENTITY_NAME')
            getFlagList.append('G2_ENTITY_INCLUDE_RECORD_DATA')
            getFlagList.append('G2_ENTITY_INCLUDE_RECORD_MATCHING_INFO')
            getFlagList.append('G2_ENTITY_INCLUDE_RECORD_FORMATTED_DATA')
            getFlagList.append('G2_ENTITY_INCLUDE_ALL_RELATIONS')
            getFlagList.append('G2_ENTITY_INCLUDE_RELATED_ENTITY_NAME')
            getFlagList.append('G2_ENTITY_INCLUDE_RELATED_MATCHING_INFO')
            getFlagList.append('G2_ENTITY_INCLUDE_RELATED_RECORD_SUMMARY')
        else:
            getFlagList.append('G2_ENTITY_INCLUDE_ALL_FEATURES')
            getFlagList.append('G2_ENTITY_INCLUDE_ALL_RELATIONS')
        getFlagBits = self.computeApiFlags(getFlagList)

        compareList = []
        for entityId in entityList:
            try:
                response = bytearray()
                retcode = g2Engine.getEntityByEntityIDV2(int(entityId), getFlagBits, response)
                response = response.decode() if response else ''
            except G2Exception as err:
                print('\n' + str(err) + '\n')
                return -1 if calledDirect else 0
            else:
                if len(response) == 0:
                    printWithNewLines('0 records found for %s' % entityId, 'B')
                    return -1 if calledDirect else 0

            jsonData = json.loads(response)
            if debugOutput:
                apiCall = f'getEntityByEntityIDV2({entityId}, {getFlagBits}, response)'
                showApiDebug('compare', apiCall, getFlagList, jsonData)

            entityData = {}
            entityData['entityID'] = jsonData['RESOLVED_ENTITY']['ENTITY_ID']
            entityData['dataSources'] = {}
            entityData['nameData'] = []
            entityData['attributeData'] = []
            entityData['identifierData'] = []
            entityData['addressData'] = []
            entityData['phoneData'] = []
            entityData['relationshipData'] = []
            entityData['otherData'] = []
            entityData['crossRelations'] = []
            entityData['otherRelations'] = []
 
            additionalDataSources = False
            for record in jsonData['RESOLVED_ENTITY']['RECORDS']:

                if record['DATA_SOURCE'] not in entityData['dataSources']:
                    if dataSourceFilter and record['DATA_SOURCE'] not in dataSourceFilter:
                        entityData['dataSources'][record['DATA_SOURCE']] = ['** suppressed **']
                    else:
                        entityData['dataSources'][record['DATA_SOURCE']] = [record['RECORD_ID']]
                else:
                    if dataSourceFilter and record['DATA_SOURCE'] in dataSourceFilter:
                        entityData['dataSources'][record['DATA_SOURCE']].append(record['RECORD_ID'])

                if dataSourceFilter and record['DATA_SOURCE'] not in dataSourceFilter:
                    additionalDataSources = True
                    continue

                if 'NAME_DATA' in record:
                    for item in record['NAME_DATA']:
                        if item not in entityData['nameData']:
                            entityData['nameData'].append(item)
                if 'ATTRIBUTE_DATA' in record:
                    for item in record['ATTRIBUTE_DATA']:
                        if item not in entityData['attributeData']:
                            entityData['attributeData'].append(item)
                if 'IDENTIFIER_DATA' in record:
                    for item in record['IDENTIFIER_DATA']:
                        if item not in entityData['identifierData']:
                            entityData['identifierData'].append(item)
                if 'ADDRESS_DATA' in record:
                    for item in record['ADDRESS_DATA']:
                        if item not in entityData['addressData']:
                            entityData['addressData'].append(item)
                if 'PHONE_DATA' in record:
                    for item in record['PHONE_DATA']:
                        if item not in entityData['phoneData']:
                            entityData['phoneData'].append(item)
                if 'RELATIONSHIP_DATA' in record:
                    for item in record['RELATIONSHIP_DATA']:
                        if item not in entityData['relationshipData']:
                            entityData['relationshipData'].append(item)
                if 'OTHER_DATA' in record:
                    for item in record['OTHER_DATA']:
                        if (showDetail or not self.isInternalAttribute(item)) and item not in entityData['otherData']:
                            entityData['otherData'].append(item)

            for relatedEntity in jsonData['RELATED_ENTITIES']:
                if relatedEntity['ENTITY_ID'] in entityList:
                    entityData['crossRelations'].append(relatedEntity) #'%s\n %s\n to %s' % (relatedEntity['MATCH_KEY'][1:], relatedEntity['ERRULE_CODE'], relatedEntity['ENTITY_ID']))
                else:
                    entityData['otherRelations'].append(relatedEntity) #{"MATCH_LEVEL": self.relatedMatchLevels[relatedEntity['MATCH_LEVEL']], "MATCH_KEY": relatedEntity['MATCH_KEY'][1:], "ERRULE_CODE": relatedEntity['ERRULE_CODE'], "ENTITY_ID": relatedEntity['ENTITY_ID'], "ENTITY_NAME": relatedEntity['ENTITY_NAME']})

            #--let them know these entities are not related to each other
            #if len(entityData['crossRelations']) == 0:
            #    entityData['crossRelations'].append('none')

            compareList.append(entityData)

        #--determine if there are any relationships in common
        for entityData1 in compareList:
            entityData1['relsInCommon'] = []
            for entityData2 in compareList:
                if entityData2['entityID'] == entityData1['entityID']:
                    continue
                for relation1 in entityData1['otherRelations']:
                    for relation2 in entityData2['otherRelations']:
                        commonRelation = False
                        if relation1['ENTITY_ID'] == relation2['ENTITY_ID']:
                            commonRelation = True
                        elif False:  #--ability to see if they are bothe related to a billy or a mary (by name) is turned off so ambiguous is more clear
                            if hasFuzzy:
                                commonRelation = fuzz.token_set_ratio(relation1['ENTITY_NAME'], relation2['ENTITY_NAME']) >= 90
                            else:
                                commonRelation = relation1['ENTITY_NAME'] == relation2['ENTITY_NAME']

                        if commonRelation and relation1 not in entityData1['relsInCommon']:
                            entityData1['relsInCommon'].append(relation1)

        #--create the column data arrays
        dataSourcesRow = []
        nameDataRow = []
        attributeDataRow = []
        identifierDataRow = []
        addressDataRow = []
        phoneDataRow = []
        relationshipDataRow = []
        otherDataRow = []
        crossRelsRow = []
        commonRelsRow = []

        for entityData in compareList:
            dataSourcesList = []
            for dataSource in sorted(entityData['dataSources']):
                for recordID in sorted(entityData['dataSources'][dataSource])[:5]:
                    dataSourcesList.append(colorizeAttribute(dataSource + ': ' + recordID, self.colors['datasource']))
                if len(entityData['dataSources'][dataSource]) > 5:
                    dataSourcesList.append(dataSource + ': +%s more ' % str(len(entityData['dataSources'][dataSource]) - 5))
            dataSourcesRow.append('\n'.join(dataSourcesList))

            nameDataRow.append('\n'.join([colorizeAttribute(x, self.colors['highlight1']) for x in sorted(entityData['nameData'])]))
            attributeDataRow.append('\n'.join([colorizeAttribute(x, self.colors['highlight1']) for x in sorted(entityData['attributeData'])]))
            identifierDataRow.append('\n'.join([colorizeAttribute(x, self.colors['highlight1']) for x in sorted(entityData['identifierData'])]))
            addressDataRow.append('\n'.join([colorizeAttribute(x, self.colors['highlight1']) for x in sorted(entityData['addressData'])]))
            phoneDataRow.append('\n'.join([colorizeAttribute(x, self.colors['highlight1']) for x in sorted(entityData['phoneData'])]))
            relationshipDataRow.append('\n'.join([colorizeAttribute(x, self.colors['highlight1']) for x in sorted(entityData['relationshipData'])]))
            otherDataRow.append('\n'.join([colorizeAttribute(x, self.colors['highlight1']) for x in sorted(entityData['otherData'])]))

            crossRelsList = []
            for relation in sorted(entityData['crossRelations'], key=lambda x: x['ENTITY_ID']):
                matchData = {}
                matchData['matchKey'] = relation['MATCH_KEY']
                matchData['ruleCode'] = self.getRuleDesc(relation['ERRULE_CODE'])
                if len(compareList) > 2:
                    matchData['entityId'] = relation['ENTITY_ID']
                crossRelsList.append(formatMatchData(matchData, self.colors))
            crossRelsRow.append('\n'.join(crossRelsList))

            commonRelsList = []
            for relation in sorted(entityData['relsInCommon'], key=lambda x: x['ENTITY_ID']):
                matchData = {}
                matchData['matchKey'] = relation['MATCH_KEY']
                matchData['ruleCode'] = self.getRuleDesc(relation['ERRULE_CODE'])
                matchData['entityId'] = relation['ENTITY_ID']
                commonRelsList.append(formatMatchData(matchData))
            commonRelsRow.append('\n'.join(commonRelsList))

        #--initialize table
        columnWidth = 75
        if False: #--disable adjustment in favor of less last table
            if len(entityList) <= 1:
                columnWidth = 100
            elif len(entityList) <= 3:
                columnWidth = 75
            elif len(entityList) <= 4:
                columnWidth = 50
            else:
                columnWidth = 25

        tblTitle = 'Comparison of Listed Entities'
        tblColumns = []
        tblColumns.append({'name': 'Entity ID', 'width': 16, 'align': 'left'})
        for entityId in entityList:
            tblColumns.append({'name': str(entityId), 'width': columnWidth, 'align': 'left'})

        #--set the row titles
        rowTitles = {}
        rowTitles['dataSourceRow'] = 'Sources'
        rowTitles['nameDataRow'] = 'Names'
        rowTitles['attributeDataRow'] = 'Attributes'
        rowTitles['identifierDataRow'] = 'Identifiers'
        rowTitles['addressDataRow'] = 'Addresses'
        rowTitles['phoneDataRow'] = 'Phones'
        rowTitles['otherDataRow'] = 'Other'
        rowTitles['crossRelsRow'] = 'Cross relations'
        rowTitles['commonRelsRow'] = 'Common relations'
        for rowTitle in rowTitles:
            rowTitles[rowTitle] = colorize(rowTitles[rowTitle], self.colors['rowtitle'])

        #--add the data
        tblRows = []
        tblRows.append([rowTitles['dataSourceRow']] + dataSourcesRow)
        if len(''.join(nameDataRow)) > 0:
            tblRows.append([rowTitles['nameDataRow']] + nameDataRow)
        if len(''.join(attributeDataRow)) > 0:
            tblRows.append([rowTitles['attributeDataRow']] + attributeDataRow)
        if len(''.join(identifierDataRow)) > 0:
            tblRows.append([rowTitles['identifierDataRow']] + identifierDataRow)
        if len(''.join(addressDataRow)) > 0:
            tblRows.append([rowTitles['addressDataRow']] + addressDataRow)
        if len(''.join(phoneDataRow)) > 0:
            tblRows.append([rowTitles['phoneDataRow']] + phoneDataRow)
        if len(''.join(otherDataRow)) > 0:
            tblRows.append([rowTitles['otherDataRow']] + otherDataRow)
        #if len(''.join(relationshipDataRow)) > 0:
        #    tblRows.append(['Disclosed Rels'] + relationshipDataRow)
        if len(''.join(crossRelsRow)) > 0:
           tblRows.append([rowTitles['crossRelsRow']] + crossRelsRow)
        if len(''.join(commonRelsRow)) > 0:
            tblRows.append([rowTitles['commonRelsRow']] + commonRelsRow)
        
        self.renderTable(tblTitle, tblColumns, tblRows, headerColor=self.colors['entityColumns'])

        return 0

    # -----------------------------
    def do_tree(self, arg, **kwargs):
        '\nDisplays an entity tree from a particular entity\'s point of view' \
        '\n\nSyntax:' \
        '\n\ttree <entity_id> degree <n>'
        if not argCheck('do_tree', arg, self.do_tree.__doc__):
            return

        entityId = None
        buildOutDegree = 1
        max_children_display = 10
        argList = arg.split()
        if len(argList) in (1,3):
            if argList[0].isdigit():
                entityId = int(argList[0])
            if len(argList) == 3 and argList[1].upper() == 'DEGREE' and argList[2].isdigit():
                buildOutDegree = int(argList[2])
        if not entityId:
            print('\nInvalid syntax\n')
            return

        entityParameter = json.dumps({'ENTITIES': [{'ENTITY_ID': entityId}]})

        #--these are default thresholds
        maxDegree = 0  #--really only used for entity paths
        maxEntities = 10000 #--for safety

        getFlagList = []    
        getFlagList.append('G2_ENTITY_INCLUDE_ENTITY_NAME')
        getFlagList.append('G2_ENTITY_INCLUDE_RECORD_SUMMARY')
        getFlagList.append('G2_ENTITY_INCLUDE_ALL_RELATIONS')
        getFlagList.append('G2_ENTITY_INCLUDE_RELATED_MATCHING_INFO')
        getFlagBits = self.computeApiFlags(getFlagList)

        apiCall = f'findNetworkByEntityIDV2({entityParameter} {maxDegree} {buildOutDegree} {maxEntities} {getFlagBits})'
        try: 
            response = bytearray()
            retcode = g2Engine.findNetworkByEntityIDV2(entityParameter, maxDegree, buildOutDegree, maxEntities, getFlagBits, response)
            response = response.decode() if response else ''
        except G2Exception as err:
            print(f'\n{err}\n')
            return
        if debugOutput:
            showApiDebug('get', apiCall, getFlagList, json.loads(response) if response else '{}')
        json_data = json.loads(response)

        nodes = {}
        missing_entities = []

        current_parent_list = [{'NEXT_RELATED_ENTITY_I': 0, 'RELATED_ENTITY_LIST': [entityId], 'PRIOR_ENTITY_LIST': [entityId]}]
        while current_parent_list:

            #--decrement degree if done with this list
            current_parent_data = current_parent_list[-1]
            if current_parent_data['NEXT_RELATED_ENTITY_I'] == len(current_parent_data['RELATED_ENTITY_LIST']):
                current_parent_list.pop()
                continue

            #--get next related entity
            entity_id = current_parent_data['RELATED_ENTITY_LIST'][current_parent_data['NEXT_RELATED_ENTITY_I']]
            current_parent_list[len(current_parent_list)-1]['NEXT_RELATED_ENTITY_I'] += 1
            
            #--bypass if already built
            #if entity_id in nodes:
            #    continue

            nodes[entity_id] = {}
            nodes[entity_id]['RELATED_ENTITY_LIST'] = []

            entity_data = self.getEntityFromEntities(json_data['ENTITIES'], entity_id)
            if not entity_data:
                missing_entities.append(entity_id)
                nodes[entity_id]['ENTITY_NAME'] = 'not found!'
                continue

            nodes[entity_id]['ENTITY_NAME'] = entity_data['RESOLVED_ENTITY']['ENTITY_NAME']
            nodes[entity_id]['RECORD_SUMMARY'] =  entity_data['RESOLVED_ENTITY']['RECORD_SUMMARY']
            nodes[entity_id]['RELATED_ENTITY_COUNT'] = 0
            nodes[entity_id]['DISCLOSED_RELATION_COUNT'] = 0
            nodes[entity_id]['DISCLOSED_RELATION_CATEGORIES'] = {}
            nodes[entity_id]['DERIVED_RELATION_COUNT'] = 0
            nodes[entity_id]['DERIVED_RELATION_CATEGORIES'] = {}

            #--categorize relationships
            for relationship in entity_data.get('RELATED_ENTITIES', []):
                related_id = relationship['ENTITY_ID']

                #--bypass nodes already rendered in this tree
                if related_id in current_parent_list[len(current_parent_list)-1]['PRIOR_ENTITY_LIST']:
                    continue

                nodes[entity_id]['RELATED_ENTITY_COUNT'] += 1
                nodes[entity_id]['RELATED_ENTITY_LIST'].append(related_id)

                disclosed_keys, derived_keys = self.categorizeMatchkey(relationship['MATCH_KEY'])

                if disclosed_keys:  #--choose disclosed over derived
                    nodes[entity_id]['DISCLOSED_RELATION_COUNT'] += 1
                    key = '+'.join(sorted(disclosed_keys))
                    if key not in nodes[entity_id]['DISCLOSED_RELATION_CATEGORIES']:
                        nodes[entity_id]['DISCLOSED_RELATION_CATEGORIES'][key] = []
                    nodes[entity_id]['DISCLOSED_RELATION_CATEGORIES'][key].append(related_id)

                elif derived_keys:
                    nodes[entity_id]['DERIVED_RELATION_COUNT'] += 1
                    key = '+'.join(sorted(derived_keys))
                    if key not in nodes[entity_id]['DERIVED_RELATION_CATEGORIES']:
                        nodes[entity_id]['DERIVED_RELATION_CATEGORIES'][key] = []
                    nodes[entity_id]['DERIVED_RELATION_CATEGORIES'][key].append(related_id)

            #--start a new parent if any children
            if nodes[entity_id]['RELATED_ENTITY_LIST']:

                #--gather all prior level nodes so don't render twice
                next_prior_entity_list = []
                for parent_data in current_parent_list:
                    next_prior_entity_list += parent_data['RELATED_ENTITY_LIST']

                current_parent_list.append({'NEXT_RELATED_ENTITY_I': 0, 
                                            'RELATED_ENTITY_LIST': nodes[entity_id]['RELATED_ENTITY_LIST'],
                                            'PRIOR_ENTITY_LIST': next_prior_entity_list})

        #print('----\n', json.dumps(nodes, indent=4), '\n----')

        #--create the tree view
        tree_nodes = {}

        root_node = Node(entityId)
        root_node.node_desc = self.entityNodeDesc(nodes, entityId)
        tree_nodes[entityId] = root_node

        current_degree_list = [{'node': root_node, 'entity_id': entityId, 'next_child': 0}]
        while current_degree_list:

            #--determine what relationships to build under a relationship class/category tree
            if current_degree_list[-1]['next_child'] == 0:
                #print('\t' * (len(current_degree_list) - 1), 'entity:', current_degree_list[-1]['entity_id'])
                entity_id = current_degree_list[-1]['entity_id']
                related_ids_to_build = []

                for relation_fields in [['DISCLOSED', 'DISCLOSED_RELATION_COUNT', 'DISCLOSED_RELATION_CATEGORIES'], 
                                        ['DERIVED', 'DERIVED_RELATION_COUNT', 'DERIVED_RELATION_CATEGORIES']]:

                    class_name = relation_fields[0]
                    count_key = relation_fields[1]
                    category_key = relation_fields[2]

                    if nodes[entity_id][count_key] > 0:
                        class_node = Node(f'{nodes[entity_id]}-{class_name}')
                        colorized_class_name = colorize(class_name, self.colors['highlight1'])
                        #class_node.node_desc = f'{colorized_class_name} ({nodes[entity_id][count_key]})'
                        class_node.node_desc = f'{class_name} ({nodes[entity_id][count_key]})'

                        category_color = self.colors['highlight1'] if class_name == 'DISCLOSED' else self.colors['good']

                        for category in sorted(nodes[entity_id][category_key].keys()):
                            category_node = Node(f'{nodes[entity_id]}-{category}')
                            #colorized_category = colorize('+', self.colors['highlight1'] + ',dim').join(colorize(item, self.colors['highlight1']) for item in category.split('+'))
                            colorized_category = colorize('+'.join(category.split('+')), category_color)
                            category_node.node_desc = f'{colorized_category} ({len(nodes[entity_id][category_key][category])})'
                            cnt = 0
                            for related_id in sorted(nodes[entity_id][category_key][category]):
                                entity_node = Node(related_id)
                                entity_node.node_desc = self.entityNodeDesc(nodes, related_id)
                                tree_nodes[related_id] = entity_node
                                category_node.add_child(entity_node)

                                related_ids_to_build.append(related_id)
                                cnt += 1
                                if cnt == max_children_display:
                                    if len(nodes[entity_id][category_key][category]) > cnt:
                                        additional_node = Node(f'{nodes[entity_id]}-{category}-additional')
                                        additional_node.node_desc = f'+{len(nodes[entity_id][category_key][category])-cnt} more!'
                                        category_node.add_child(additional_node)
                                    break

                            class_node.add_child(category_node)
                        current_degree_list[-1]['node'].add_child(class_node)
                current_degree_list[-1]['children'] = related_ids_to_build

            if current_degree_list[-1]['next_child'] >= len(current_degree_list[-1]['children']):
                current_degree_list.pop()
                continue

            related_id = current_degree_list[-1]['children'][current_degree_list[-1]['next_child']]
            current_degree_list[-1]['next_child'] += 1

            #print('\t' * len(current_degree_list), 'related:', related_id, current_degree_list[-1]['prior_level_nodes'])

            #--start a new list of children if any
            if len(current_degree_list) < buildOutDegree and nodes[related_id]['RELATED_ENTITY_COUNT'] > 0:
                current_degree_list.append({'node': tree_nodes[related_id], 'entity_id': related_id, 'next_child': 0})

        print()
        print(root_node.render_tree())
        print()

        return

    # -----------------------------
    def entityNodeDesc(self, nodes, nodeId):
        if nodeId not in nodes:
            return f'{nodeId} not found!'

        nodeDesc = colorize(nodeId, self.colors['entityid']) + ' '

        if 'RECORD_SUMMARY' in nodes[nodeId]:
            nodeDesc += (' | '.join(colorize(ds['DATA_SOURCE'], self.colors['datasource']) for ds in nodes[nodeId]['RECORD_SUMMARY']) + ' ')

        if 'ENTITY_NAME' in nodes[nodeId]:
            nodeDesc += (nodes[nodeId]['ENTITY_NAME'])
        else:
            nodeDesc += 'no name'

        return nodeDesc

    # -----------------------------
    def getEntityFromEntities(self, _entity_list, _entity_id):
        #print(json.dumps(_entity_list[0:100]))
        item_list = [item for item in _entity_list if item['RESOLVED_ENTITY']['ENTITY_ID'] == _entity_id]
        if item_list:
            return item_list[0]
        return None

    # -----------------------------
    def categorizeMatchkey(self, match_key):
        # match_key example:
        #  'SAYARI(FATHER,SPOUSE:SON,SPOUSE)+ADDRESS+PHONE-DOB'
        disclosed_keys = [] 
        derived_keys = []
        key_list = re.split('(\+|\-)', match_key)

        i = 1
        while i < len(key_list):
            # ignore the minuses
            if key_list[i] in ('+'): 
                i += 1
                this_key = key_list[i]
                # derived
                if '(' not in this_key: 
                    derived_keys.append(this_key)
                # disclosed
                else: 
                    both_side_roles = this_key[this_key.find('(')+1:this_key.find(')')].split(':')
                    # left side of colon is from this entity's point of view
                    # but if blank, must use right side as both sides not required
                    roles_to_use = both_side_roles[0] if both_side_roles[0] else both_side_roles[1]
                    disclosed_keys += roles_to_use.split(',') 
            i += 1

        return disclosed_keys, derived_keys

    # -----------------------------
    def do_why(self,arg):
        '\nShows all the internals values for the entities desired in order to explain why they did or did not resolve.' \
        '\n\nSyntax:' \
        '\n\twhy <entity_id1>               (shows why the records in the entity resolved together)' \
        '\n\twhy <entity_id1> <entity_id2>  (shows how the different entities are related and/or why they did not resolve)' \
        '\n\twhy <data_source1> <record_id1> <data_source2> <record_id2>' \
        '\n\t                               (compares two data source records, showing how the either could resolve or relate)' \
        '\n\nColor legend:' \
        '\n\tgreen indicates the values matched and contributed to the overall score' \
        '\n\tred indicates the values did not match and hurt the overall score' \
        '\n\tyellow indicates the values did not match but did not hurt the overall score' \
        '\n\tcyan indicates the values only helped get the record on the candidate list' \
        '\n\tdimmed values were ignored (see the bracket legend below)' \
        '\n\nBracket legend:' \
        '\n\t[99] indicates how many entities share this value' \
        '\n\t[~] indicates that this value was not used to find candidates as too many entities share it' \
        '\n\t[!] indicates that this value was not not even scored as way too many entities share it' \
        '\n\t[#] indicates that this value was suppressed in favor of a more complete value\n'
        if type(arg) != list and not argCheck('do_why', arg, self.do_why.__doc__):
            return 

        #--no return code if called direct
        calledFrom = sys._getframe().f_back.f_code.co_name
        calledDirect = calledFrom != 'onecmd'

        #--see if already a list ... it will be if it came from audit
        if type(arg) == list:
            entityList = arg
        else:

            #fileName = None
            #if 'TO' in arg.upper():
            #    fileName = arg[arg.upper().find('TO') + 2:].strip()
            #    fileName = arg[:arg.upper().find('TO')].strip()
            oldWhyNot = apiVersion['VERSION'][0:1] < '2'
            if arg.upper().endswith(' OLD'):
                oldWhyNot = True
                arg = arg[0:-4]

            if 'SEARCH' in arg.upper():
                lastToken = arg.split()[len(arg.split())-1]
                if lastToken.isdigit():
                    entityList = self.lastSearchResult[:int(lastToken)]
                else:
                    entityList = self.lastSearchResult
            else:
                try: 
                    if ',' in arg:
                        entityList = arg.split(',')
                    else:
                        entityList = arg.split()
                except:
                    printWithNewLines('error parsing argument [%s] into entity id numbers' % arg, 'S') 
                    printWithNewLines('  expected comma or space delimited integers', 'E') 
                    return -1 if calledDirect else 0

        if len(entityList) == 1:
            whyType = 'whyEntity'
            tblTitle = 'Why for entity ID %s' % entityList[0]
            firstRowTitle = 'INTERNAL_ID'
            entityData = self.whyEntity(entityList)

        elif len(entityList) == 2 and not oldWhyNot: #--whyEntities() only available in 2.0
            whyType = 'whyNot1'
            tblTitle = 'Why NOT for listed entities'
            firstRowTitle = 'ENTITY_ID'
            entityData = self.whyNot2(entityList)

        elif len(entityList) == 4 and entityList[0].upper() in self.dsrcCodeLookup:
            whyType = 'whyRecords'
            tblTitle = 'Why records - %s: %s vs %s: %s' % (entityList[0].upper(), entityList[1], entityList[2].upper(), entityList[3])
            firstRowTitle = 'INTERNAL_ID'
            entityData = self.whyRecords(entityList)

        else:
            whyType = 'whyNot2'
            tblTitle = 'Why NOT for listed entities'
            firstRowTitle = 'ENTITY_ID'
            entityData = self.whyNotMany(entityList)

        if not entityData:
            printWithNewLines('No records found!', 'B')
            return -1 if calledDirect else 0

        tblColumns = [{'name': colorize(firstRowTitle, self.colors['rowtitle']), 'width': 50, 'align': 'left'}]
        tblRows = []

        dataSourceRow = ['DATA_SOURCES']
        matchKeyRow = ['WHY_RESULT']
        crossRelationsRow = ['RELATIONSHIPS']
        featureArray = {}
        for entityId in sorted(entityData.keys()):

            #--add the column
            color = self.colors['entityid'] if firstRowTitle == 'ENTITY_ID' else 'dim'
            tblColumns.append({'name': colorize(entityId, color) , 'width': 75, 'align': 'left'})

            #--add the data sources
            dataSourceRow.append('\n'.join(sorted(entityData[entityId]['dataSources'])))

            #--add the cross relationships
            if 'crossRelations' in entityData[entityId]:
                relationList = []
                for relationship in [x for x in sorted(entityData[entityId]['crossRelations'], key=lambda k: k['entityId'])]:
                    if len(entityList) <= 2: #--supress to entity if only 2
                        del relationship['entityId']
                    relationList.append(formatMatchData(relationship))
                crossRelationsRow.append('\n'.join(relationList))

            #--add the matchKey
            if 'whyKey' not in entityData[entityId] or not entityData[entityId]['whyKey']:
                matchKeyRow.append(colorize('Not found!', self.colors['bad']))
            elif type(entityData[entityId]['whyKey']) != list:
                matchKeyRow.append(formatMatchData(entityData[entityId]['whyKey'], self.colors))
            else:
                tempList = []
                for whyKey in [x for x in sorted(entityData[entityId]['whyKey'], key=lambda k: k['entityId'])]:
                    if 'entityId' in whyKey and len(entityList) <= 2:  #--supress to entity if only 2
                        del whyKey['entityId']
                    tempList.append(formatMatchData(whyKey, self.colors))
                matchKeyRow.append('\n'.join(tempList))

            #--prepare the feature rows
            whyKey = entityData[entityId]['whyKey']
            for libFeatId in entityData[entityId]['features']:
                featureData = entityData[entityId]['features'][libFeatId]
                ftypeId = featureData['ftypeId']
                formattedFeature = self.whyFormatFeature(featureData, whyKey)
                if ftypeId not in featureArray:
                    featureArray[ftypeId] = {}
                if entityId not in featureArray[ftypeId]:
                    featureArray[ftypeId][entityId] = []
                featureArray[ftypeId][entityId].append(formattedFeature)

        #--prepare the table
        tblRows.append(dataSourceRow)
        if len(crossRelationsRow) > 1:
            tblRows.append(crossRelationsRow)
        tblRows.append(matchKeyRow)

        #--add the feature rows
        for ftypeId in sorted(featureArray, key=lambda k: self.featureSequence[k]):
            featureRow = [self.ftypeLookup[ftypeId]['FTYPE_CODE'] if ftypeId in self.ftypeLookup else 'unknown']
            for entityId in sorted(entityData.keys()):
                if entityId not in featureArray[ftypeId]:
                    featureRow.append('')
                else:
                    featureList = []
                    for featureDict in sorted(sorted(featureArray[ftypeId][entityId], key=lambda k: (k['featDesc'])), key=lambda k: (k['sortOrder'])):
                        featureList.append(featureDict['formattedFeatDesc'])
                    featureRow.append('\n'.join(featureList))
            tblRows.append(featureRow)


        #--colorize the first column
        for i in range(len(tblRows)):
            tblRows[i][0] = colorize(tblRows[i][0], self.colors['rowtitle'])

        #--display the table
        self.renderTable(tblTitle, tblColumns, tblRows, titleColor = self.colors['entityTitle'])

        return 0

    # -----------------------------
    def whyEntity(self, entityList):
        whyFlagList = ['G2_WHY_ENTITY_DEFAULT_FLAGS']
        whyFlagBits = self.computeApiFlags(whyFlagList)
        try:
            response = bytearray()
            retcode = g2Engine.whyEntityByEntityIDV2(int(entityList[0]), whyFlagBits, response)
            response = response.decode() if response else ''
        except G2Exception as err:
            print('\n' + str(err) + '\n')
            return None
        if len(response) == 0:
            return None
        jsonData = json.loads(response)
        if debugOutput:
            apiCall = f'whyEntityByEntityIDV2({entityList[0]}, {whyFlagBits}, response)'
            showApiDebug('whyEntity', apiCall, whyFlagList, jsonData)

        entityData = {}
        for whyResult in jsonData['WHY_RESULTS']:
            internalId = whyResult['INTERNAL_ID']
            entityId = whyResult['ENTITY_ID']
            thisId = internalId #--will eventually be entityId when why not function is added
            entityData[thisId] = {}

            records = self.whyFmtRecordList(whyResult['FOCUS_RECORDS'])
            features = self.whyGetFeatures(jsonData, entityId, internalId)
            if 'MATCH_INFO' not in whyResult:
                whyKey = None
            else: 
                whyKey, features = self.whyAddMatchInfo(features, whyResult['MATCH_INFO'])

            entityData[thisId]['dataSources'] = records
            entityData[thisId]['whyKey'] = whyKey
            entityData[thisId]['features'] = features

        return entityData

    # -----------------------------
    def whyRecords(self, entityList):
        whyFlagList = ['G2_WHY_ENTITY_DEFAULT_FLAGS']
        whyFlagBits = self.computeApiFlags(whyFlagList)
        try:
            response = bytearray()
            retcode = g2Engine.whyRecordsV2(entityList[0], entityList[1], entityList[2], entityList[3], whyFlagBits, response)
            response = response.decode() if response else ''
        except G2Exception as err:
            print('\n' + str(err) + '\n')
            return None 
        if len(response) == 0:
            return None 
        jsonData = json.loads(response)
        if debugOutput:
            apiCall = f'whyRecordsV2("{entityList[0]}", "{entityList[1]}", "{entityList[2]}", "{entityList[3]}", {whyFlagBits}, response)'
            showApiDebug('whyEntity', apiCall, whyFlagList, jsonData)

        entityData = {}
        for whyResult in jsonData['WHY_RESULTS']:

            #--get the first record
            internalId = whyResult['INTERNAL_ID']
            entityId = whyResult['ENTITY_ID']
            thisId = internalId #--will eventually be entityId when why not function is added
            entityData[thisId] = {}

            records = self.whyFmtRecordList(whyResult['FOCUS_RECORDS'])
            features = self.whyGetFeatures(jsonData, entityId, internalId)
            if 'MATCH_INFO' not in whyResult:
                whyKey = None
            else: 
                whyKey, features = self.whyAddMatchInfo(features, whyResult['MATCH_INFO'])

            entityData[thisId]['dataSources'] = records
            entityData[thisId]['whyKey'] = whyKey
            entityData[thisId]['features'] = features

            #--get the second record
            internalId = whyResult['INTERNAL_ID_2']
            entityId = whyResult['ENTITY_ID_2']
            thisId = internalId #--will eventually be entityId when why not function is added
            entityData[thisId] = {}

            records = self.whyFmtRecordList(whyResult['FOCUS_RECORDS_2'])
            features = self.whyGetFeatures(jsonData, entityId, internalId)
            if 'MATCH_INFO' not in whyResult:
                whyKey = None
            else: 
                whyKey, features = self.whyAddMatchInfo(features, whyResult['MATCH_INFO'])

            entityData[thisId]['dataSources'] = records
            entityData[thisId]['whyKey'] = whyKey
            entityData[thisId]['features'] = features

            break #--there can only really be one, so lets be done!

        return entityData

    # -----------------------------
    def whyNot2(self, entityList):

        try: entityList = [int(x) for x in entityList]
        except: 
            printWithNewLines('Invalid parameters')
            return None

        whyFlagList = ['G2_WHY_ENTITY_DEFAULT_FLAGS']
        whyFlagBits = self.computeApiFlags(whyFlagList)
        try:
            response = bytearray()
            retcode = g2Engine.whyEntitiesV2(int(entityList[0]), int(entityList[1]), whyFlagBits, response)
            response = response.decode() if response else ''
        except G2Exception as err:
            print('\n' + str(err) + '\n')
            return None 
        if len(response) == 0:
            return None 
        jsonData = json.loads(response)
        if debugOutput:
            apiCall = f'whyEntitiesV2({entityList[0]}, {entityList[1]}, {whyFlagBits}, response)'
            showApiDebug('basic whyNot (between 2 entities)', apiCall, whyFlagList, jsonData)

        entityData = {}
        for whyResult in jsonData['WHY_RESULTS']:

            for thisId in [whyResult['ENTITY_ID'], whyResult['ENTITY_ID_2']]:
                entityData[thisId] = {}
                bestEntity = None
                for resolvedEntity in jsonData['ENTITIES']:
                    if resolvedEntity['RESOLVED_ENTITY']['ENTITY_ID'] == thisId:
                        bestEntity = resolvedEntity
                        break
                if not bestEntity:
                    print('\nInternal error: resolved entity %s missing!\n' % thisId)
                    return None 

                records = self.whyFmtRecordList(bestEntity['RESOLVED_ENTITY']['RECORDS'])
                features = {}
                for ftypeCode in bestEntity['RESOLVED_ENTITY']['FEATURES']:
                    for distinctFeatureRecord in bestEntity['RESOLVED_ENTITY']['FEATURES'][ftypeCode]:
                        for featRecord in distinctFeatureRecord['FEAT_DESC_VALUES']:
                            libFeatId = featRecord['LIB_FEAT_ID']
                            if libFeatId not in features:
                                features[libFeatId] = {}
                                features[libFeatId]['ftypeId'] = self.ftypeCodeLookup[ftypeCode]['FTYPE_ID']
                                features[libFeatId]['ftypeCode'] = ftypeCode
                                features[libFeatId]['featDesc'] = featRecord['FEAT_DESC']
                                features[libFeatId]['isCandidate'] = featRecord['USED_FOR_CAND']
                                features[libFeatId]['isScored'] = featRecord['USED_FOR_SCORING']
                                features[libFeatId]['entityCount'] = featRecord['ENTITY_COUNT']
                                features[libFeatId]['candidateCapReached'] = featRecord['CANDIDATE_CAP_REACHED']
                                features[libFeatId]['scoringCapReached'] = featRecord['SCORING_CAP_REACHED']
                                features[libFeatId]['scoringWasSuppressed'] = featRecord['SUPPRESSED']

                if 'MATCH_INFO' not in whyResult:
                    whyKey = None
                else: 
                    whyKey, features = self.whyAddMatchInfo(features, whyResult['MATCH_INFO'])

                entityData[thisId]['dataSources'] = records
                entityData[thisId]['whyKey'] = whyKey
                entityData[thisId]['features'] = features

                entityData[thisId]['crossRelations'] = []
                for relatedEntity in bestEntity['RELATED_ENTITIES']:
                    if relatedEntity['ENTITY_ID'] in entityList:
                        relationship = {}
                        relationship['entityId'] = relatedEntity['ENTITY_ID']
                        relationship['matchKey'] = relatedEntity['MATCH_KEY']
                        relationship['ruleCode'] = self.getRuleDesc(relatedEntity['ERRULE_CODE'])
                        entityData[thisId]['crossRelations'].append(relationship)

        #if debugOutput:
        #    showDebug('whyEntity-reporting structure', entityData)

        return entityData

    # -----------------------------
    def whyNotMany(self, entityList):
        try: entityList = [int(x) for x in entityList]
        except: 
            printWithNewLines('Invalid parameters')
            return None

        whyFlagList = []

        if apiVersion['VERSION'][0:1] > '1':
            whyFlagList.append('G2_WHY_ENTITY_DEFAULT_FLAGS')
            whyFlagList.append('G2_ENTITY_INCLUDE_RECORD_JSON_DATA')
        else:
            whyFlagList.append('G2_WHY_ENTITY_DEFAULT_FLAGS')
        whyFlagBits = self.computeApiFlags(whyFlagList)

        masterFtypeList = []
        entityData = {}
        for entityId in entityList:
            entityData[entityId] = {}
            try:
                response = bytearray()
                retcode = g2Engine.whyEntityByEntityIDV2(int(entityId), whyFlagBits, response)
                response = response.decode() if response else ''
            except G2Exception as err:
                print('\n' + str(err) + '\n')
                return None
            jsonData = json.loads(response)
            if len(jsonData['ENTITIES']) == 0:
                printWithNewLines('No records found for %s' % entityId, 'B')
                return None
            if debugOutput:
                apiCall = f'whyEntityByEntityIDV2({entityId}, {whyFlagBits}, response)'
                showApiDebug('advanced whyNot - step 1 (get features and usage stats) ', apiCall, whyFlagList, jsonData)

            #--add the data sources and create search json
            searchJson = {}
            entityData[entityId]['dataSources'] = []
            for record in jsonData['ENTITIES'][0]['RESOLVED_ENTITY']['RECORDS']:
                entityData[entityId]['dataSources'].append('%s: %s' %(record['DATA_SOURCE'], record['RECORD_ID']))
                if not searchJson:
                    searchJson = record['JSON_DATA']
                else: #--merge the json records
                    rootAttributes = {}
                    for rootAttribute in record['JSON_DATA']:
                        if type(record['JSON_DATA'][rootAttribute]) != list:
                            rootAttributes[rootAttribute] = record['JSON_DATA'][rootAttribute]
                        else:
                            if rootAttribute not in searchJson:
                                searchJson[rootAttribute] = []
                            for subRecord in record['JSON_DATA'][rootAttribute]:
                                searchJson[rootAttribute].append(subRecord)
                    if rootAttributes:
                        if 'ROOT_ATTRIBUTES' not in searchJson:
                            searchJson['ROOT_ATTRIBUTES'] = []
                        searchJson['ROOT_ATTRIBUTES'].append(rootAttributes)

            #--get info for these features from the resolved entity section
            entityData[entityId]['features'] = {}
            for ftypeCode in jsonData['ENTITIES'][0]['RESOLVED_ENTITY']['FEATURES']:
                for featRecord in jsonData['ENTITIES'][0]['RESOLVED_ENTITY']['FEATURES'][ftypeCode]:
                    for featValues in featRecord['FEAT_DESC_VALUES']:
                        libFeatId = featValues['LIB_FEAT_ID']
                        if libFeatId not in entityData[entityId]['features']:
                            entityData[entityId]['features'][libFeatId] = {}
                            entityData[entityId]['features'][libFeatId]['ftypeId'] = self.ftypeCodeLookup[ftypeCode]['FTYPE_ID']
                            entityData[entityId]['features'][libFeatId]['ftypeCode'] = ftypeCode
                            entityData[entityId]['features'][libFeatId]['featDesc'] = featValues['FEAT_DESC']
                            entityData[entityId]['features'][libFeatId]['isCandidate'] = featValues['USED_FOR_CAND']
                            entityData[entityId]['features'][libFeatId]['isScored'] = featValues['USED_FOR_SCORING']
                            entityData[entityId]['features'][libFeatId]['entityCount'] = featValues['ENTITY_COUNT']
                            entityData[entityId]['features'][libFeatId]['candidateCapReached'] = featValues['CANDIDATE_CAP_REACHED']
                            entityData[entityId]['features'][libFeatId]['scoringCapReached'] = featValues['SCORING_CAP_REACHED']
                            entityData[entityId]['features'][libFeatId]['scoringWasSuppressed'] = featValues['SUPPRESSED']
                            if entityData[entityId]['features'][libFeatId]['ftypeId'] not in masterFtypeList:
                                masterFtypeList.append(entityData[entityId]['features'][libFeatId]['ftypeId'])

            #--see how this entity is related to the others
            getFlagList = []
            if apiVersion['VERSION'][0:1] > '1':
                getFlagList.append('G2_ENTITY_BRIEF_DEFAULT_FLAGS')
            else:
                getFlagList.append('G2_ENTITY_BRIEF_FORMAT')
            getFlagBits = self.computeApiFlags(getFlagList)
            try: 
                response = bytearray()
                retcode = g2Engine.getEntityByEntityIDV2(int(entityId), getFlagBits, response)
                response = response.decode() if response else ''
            except G2Exception as err:
                print(str(err))
                return
            jsonData2 = json.loads(response)
            if debugOutput:
                apiCall = f'getEntityByEntityIDV2({entityId}, {getFlagBits}, response)'
                showApiDebug('advanced whyNot - step 2 (get actual relationships)', apiCall, getFlagList, jsonData2)

            entityData[entityId]['crossRelations'] = []
            for relatedEntity in jsonData2['RELATED_ENTITIES']:
                if relatedEntity['ENTITY_ID'] in entityList:
                    relationship = {}
                    relationship['entityId'] = relatedEntity['ENTITY_ID']
                    relationship['matchKey'] = relatedEntity['MATCH_KEY']
                    relationship['ruleCode'] = self.getRuleDesc(relatedEntity['ERRULE_CODE'])
                    entityData[entityId]['crossRelations'].append(relationship)

            #--search for this entity to get the scores against the others
            searchFlagList = []
            if apiVersion['VERSION'][0:1] > '1':
                searchFlagList.append('G2_SEARCH_INCLUDE_ALL_ENTITIES')
                searchFlagList.append('G2_SEARCH_INCLUDE_FEATURE_SCORES')
                searchFlagList.append('G2_ENTITY_INCLUDE_ENTITY_NAME')
                searchFlagList.append('G2_ENTITY_INCLUDE_RECORD_DATA')
            else:
                searchFlagList.append('G2_ENTITY_INCLUDE_NO_FEATURES')
                searchFlagList.append('G2_ENTITY_INCLUDE_NO_RELATIONS')
            searchFlagBits = self.computeApiFlags(searchFlagList)

            try: 
                response = bytearray()
                retcode = g2Engine.searchByAttributesV2(json.dumps(searchJson), searchFlagBits, response)
                response = response.decode() if response else ''
            except G2Exception as err:
                print(json.dumps(searchJson, indent=4))
                print(str(err))
                return
            jsonData2 = json.loads(response)
            if debugOutput:
                showDebug('searchMessage', searchJson)
                apiCall = f'searchByAttributesV2(searchMessage, {searchFlagBits}, response)'
                showApiDebug('advanced whyNot - step 3 (search to see if it can find the others)', apiCall, searchFlagList, jsonData2)

            entityData[entityId]['whyKey'] = []
            for resolvedEntityBase in jsonData2['RESOLVED_ENTITIES']:
                 resolvedEntity = resolvedEntityBase['ENTITY']['RESOLVED_ENTITY']
                 resolvedEntityMatchInfo = resolvedEntityBase['MATCH_INFO']
                 if resolvedEntity['ENTITY_ID'] in entityList and resolvedEntity['ENTITY_ID'] != entityId:
                    whyKey = {}
                    whyKey['matchKey'] = resolvedEntityMatchInfo['MATCH_KEY'] 
                    whyKey['ruleCode'] = self.getRuleDesc(resolvedEntityMatchInfo['ERRULE_CODE'])
                    whyKey['entityId'] = resolvedEntity['ENTITY_ID']
                    entityData[entityId]['whyKey'].append(whyKey)
                    for featureCode in resolvedEntityMatchInfo['FEATURE_SCORES']:
                        #--get the best score for the feature
                        bestScoreRecord = None
                        for scoreRecord in resolvedEntityMatchInfo['FEATURE_SCORES'][featureCode]:
                            #print (json.dumps(scoreRecord, indent=4))
                            if not bestScoreRecord:
                                bestScoreRecord = scoreRecord
                            elif 'GNR_FN' in scoreRecord and scoreRecord['GNR_FN'] > bestScoreRecord['GNR_FN']:
                                bestScoreRecord = scoreRecord
                            elif 'BT_FN' in scoreRecord and scoreRecord['BT_FN'] > bestScoreRecord['BT_FN']:
                                bestScoreRecord = scoreRecord
                            elif 'FULL_SCORE' in scoreRecord and scoreRecord['FULL_SCORE'] > bestScoreRecord['FULL_SCORE']:
                                bestScoreRecord = scoreRecord
                        #--update the entity feature
                        for libFeatId in entityData[entityId]['features']:
                            #print ('-' * 50)
                            #print(entityData[entityId]['features'][libFeatId])
                            if entityData[entityId]['features'][libFeatId]['ftypeCode'] == featureCode and entityData[entityId]['features'][libFeatId]['featDesc'] in (bestScoreRecord['INBOUND_FEAT'], bestScoreRecord['CANDIDATE_FEAT']):
                                matchScore = 0
                                matchLevel = 'DIFF'
                                if 'GNR_FN' in bestScoreRecord:
                                    matchScore = bestScoreRecord['GNR_FN']
                                    if 'GNR_ON' in bestScoreRecord and bestScoreRecord['GNR_ON'] >= 0:
                                        matchScoreDisplay = 'org:%s' % bestScoreRecord['GNR_ON']
                                    else:
                                        matchScoreDisplay = 'score:%s' % bestScoreRecord['GNR_FN']
                                        if 'GNR_GN' in bestScoreRecord and bestScoreRecord['GNR_GN'] >= 0:
                                            matchScoreDisplay += '|giv:%s' % bestScoreRecord['GNR_GN']
                                        if 'GNR_SN' in bestScoreRecord and bestScoreRecord['GNR_SN'] >= 0:
                                            matchScoreDisplay += '|sur:%s' % bestScoreRecord['GNR_SN']
                                    if matchScore == 100:
                                        matchLevel = 'SAME'
                                    else:
                                        if 'NAME' in resolvedEntityMatchInfo['MATCH_KEY']:
                                            matchLevel = 'CLOSE'
                                elif 'BT_FN' in bestScoreRecord:
                                    matchScore = bestScoreRecord['BT_FN']
                                    if 'BT_ON' in bestScoreRecord and bestScoreRecord['BT_ON'] > 0:
                                        matchScoreDisplay = 'org:%s' % bestScoreRecord['BT_ON']
                                    else:
                                        matchScoreDisplay = 'full:%s' % bestScoreRecord['BT_FN']
                                    if matchScore == 100:
                                        matchLevel = 'SAME'
                                    else:
                                        if 'NAME' in resolvedEntityMatchInfo['MATCH_KEY']:
                                            matchLevel = 'CLOSE'
                                else:
                                    matchScore = bestScoreRecord['FULL_SCORE']
                                    matchScoreDisplay = str(bestScoreRecord['FULL_SCORE'])
                                    if matchScore == 100:
                                        matchLevel = 'SAME'
                                    else:
                                        cfrtnRecord = self.cfrtnLookup[self.cfuncLookup[self.scoredFtypeCodes[featureCode]['CFUNC_ID']]['CFUNC_ID']]
                                        if matchScore >= cfrtnRecord['CLOSE_SCORE']:
                                            matchLevel = 'CLOSE'
                                
                                if 'matchScore' not in entityData[entityId]['features'][libFeatId] or matchScore > entityData[entityId]['features'][libFeatId]['matchScore']:
                                    entityData[entityId]['features'][libFeatId]['wasScored'] = 'Yes'
                                    entityData[entityId]['features'][libFeatId]['matchedFeatId'] = 0
                                    entityData[entityId]['features'][libFeatId]['matchedFeatDesc'] = bestScoreRecord['CANDIDATE_FEAT'] if entityData[entityId]['features'][libFeatId]['featDesc'] == bestScoreRecord['INBOUND_FEAT'] else bestScoreRecord['INBOUND_FEAT']
                                    entityData[entityId]['features'][libFeatId]['matchScore'] = matchScore
                                    entityData[entityId]['features'][libFeatId]['matchScoreDisplay'] = matchScoreDisplay
                                    entityData[entityId]['features'][libFeatId]['matchLevel'] = matchLevel
                                break

        #--find matching features whether scored or not (accounts for candidate keys as well)
        for entityId in entityList:
            for libFeatId in entityData[entityId]['features']:
                for entityId1 in entityList:
                    if entityId != entityId1 and libFeatId in entityData[entityId1]['features']:
                        entityData[entityId]['features'][libFeatId]['wasCandidate'] = 'Yes' if entityData[entityId]['features'][libFeatId]['isCandidate'] == 'Y' else 'No'
                        entityData[entityId]['features'][libFeatId]['matchScore'] = 100
                        entityData[entityId]['features'][libFeatId]['matchLevel'] = 'SAME'
                        break

        return entityData

    # -----------------------------
    def whyFmtRecordList(self, recordList):
        recordsBysource = {}
        for record in recordList:
            if record['DATA_SOURCE'] not in recordsBysource:
                recordsBysource[record['DATA_SOURCE']] = []
            recordsBysource[record['DATA_SOURCE']].append(record['RECORD_ID'])
        recordDisplay = []
        for dataSource in sorted(recordsBysource.keys()):
            coloredDataSource = colorize(dataSource, self.colors['datasource'])
            if len(recordsBysource[dataSource]) > 1:
                recordDisplay.append(f'{coloredDataSource}: {len(recordsBysource[dataSource])} records')
            else:
                for recordId in sorted(recordsBysource[dataSource]):
                    recordDisplay.append(f'{coloredDataSource}: {recordId}')
        return recordDisplay

    # -----------------------------
    def feature_counter_display(self, featureData):
        counterDisplay = '['
        if featureData['candidateCapReached'] == 'Y':
            counterDisplay += '~'
        if featureData['scoringCapReached'] == 'Y':
            counterDisplay += '!'
        if featureData['scoringWasSuppressed'] == 'Y':
            counterDisplay += '#'
        counterDisplay += str(featureData['entityCount']) + ']'
        return counterDisplay

    # -----------------------------
    def whyFormatFeature(self, featureData, whyKey):
        featureData['formattedFeatDesc'] = featureData['featDesc'].strip()
        ftypeCode = featureData['ftypeCode']
        featureData['counterDisplay'] = self.feature_counter_display(featureData)
        featureData['formattedFeatDesc'] += ' ' + featureData['counterDisplay']
        featureData['formattedFeatDesc1'] = ''
        featureData['formattedFeatDesc2'] = ''

        dimmit = any(c in featureData['counterDisplay'] for c in ['~','!','#'])
        featureData['sortOrder'] = 3
        if 'wasScored' in featureData:
            if featureData['matchLevel'] in ('SAME', 'CLOSE'):
                featureData['sortOrder'] = 1
                featureData['featColor'] = self.colors['good'] 
            else:
                featureData['sortOrder'] = 2
                if not whyKey:
                    featureData['featColor'] = self.colors['bad']
                elif type(whyKey) == dict and ('-' + ftypeCode) not in whyKey['matchKey']:
                    featureData['featColor'] = self.colors['caution']
                elif type(whyKey) == list and ('-' + ftypeCode) not in whyKey[0]['matchKey']:
                    featureData['featColor'] = self.colors['caution']
                else:
                    featureData['featColor'] = self.colors['bad']
            #if dimmit: 
            #    featureData['featColor'] += ',dim'
            featureData['formattedFeatDesc'] = colorize(featureData['formattedFeatDesc'], featureData['featColor'])
            featureData['formattedFeatDesc1'] = featureData['formattedFeatDesc']

            #--note: addresses may score same tho not exact!
            if featureData['matchLevel'] != 'SAME' or featureData['matchedFeatDesc'] != featureData['featDesc']:  
                featureData['formattedFeatDesc'] += '\n  '
                featureData['formattedFeatDesc'] += colorize('%s (%s)' % (featureData['matchedFeatDesc'].strip(), featureData['matchScoreDisplay']), featureData['featColor'] + ',italics')
            featureData['formattedFeatDesc2'] = colorize('%s (%s)' % (featureData['matchedFeatDesc'].strip(), featureData['matchScoreDisplay']), featureData['featColor'])

        elif 'matchScore' in featureData: #--must be same and likley a candidate builder
            featureData['sortOrder'] = 1
            featureData['featColor'] = self.colors['highlight1'] + (',dim' if dimmit else '')
            featureData['formattedFeatDesc'] = colorize(featureData['formattedFeatDesc'], featureData['featColor'])
            featureData['formattedFeatDesc1'] = featureData['formattedFeatDesc']

        else:
            if ftypeCode == 'AMBIGUOUS_ENTITY' and featureData['formattedFeatDesc'] .startswith(' ['):
                featureData['formattedFeatDesc']  = 'Ambiguous!'
                featureData['formattedFeatDesc']  = colorize(featDesc, self.colors['bad'])
            featureData['formattedFeatDesc1'] = featureData['formattedFeatDesc']

        #--sort rejected matches lower 
        if dimmit: 
            featureData['sortOrder'] += .5

        return featureData

    # -----------------------------
    def whyGetFeatures(self, jsonData, entityId, internalId = None):
        bestEntity = None
        bestRecord = None
        for resolvedEntity in jsonData['ENTITIES']:
            if resolvedEntity['RESOLVED_ENTITY']['ENTITY_ID'] == entityId:
                for dsrcRecord in resolvedEntity['RESOLVED_ENTITY']['RECORDS']:
                    if dsrcRecord['INTERNAL_ID'] == internalId:
                        bestEntity = resolvedEntity
                        bestRecord = dsrcRecord
                        break

        if not bestRecord or 'FEATURES' not in bestRecord:
            print('\nno features found for resolved entity %s, internal ID %s\n' % (entityId, internalId))
            return {}

        features = self.buildoutRecordFeatures(bestRecord['FEATURES'], bestEntity['RESOLVED_ENTITY']['FEATURES'])
        return features

    # -----------------------------
    def buildoutRecordFeatures(self, recordFeatures, featureData):
        features = {}
        for featRecord in recordFeatures:
            libFeatId = featRecord['LIB_FEAT_ID']
            usageType = featRecord.get('USAGE_TYPE','')
            if libFeatId not in features:
                features[featRecord['LIB_FEAT_ID']] = {}
                features[libFeatId]['ftypeId'] = -1
                features[libFeatId]['ftypeCode'] = 'unknown'
                features[libFeatId]['usageType'] = usageType
                features[libFeatId]['featDesc'] = 'missing %s' % libFeatId
                features[libFeatId]['isCandidate'] = 'N'
                features[libFeatId]['isScored'] = 'N'
                features[libFeatId]['entityCount'] = -1
                features[libFeatId]['candidateCapReached'] = 'N'
                features[libFeatId]['scoringCapReached'] = 'N'
                features[libFeatId]['scoringWasSuppressed'] = 'N'

        for ftypeCode in featureData:
            for distinctFeatureRecord in featureData[ftypeCode]:
                for featRecord in distinctFeatureRecord['FEAT_DESC_VALUES']:
                    libFeatId = featRecord['LIB_FEAT_ID']
                    if libFeatId in features:
                        features[libFeatId]['ftypeId'] = self.ftypeCodeLookup[ftypeCode]['FTYPE_ID']
                        features[libFeatId]['ftypeCode'] = ftypeCode
                        #--disabled here in favor of the record level usage type
                        #features[libFeatId]['usageType'] = distinctFeatureRecord.get('USAGE_TYPE','') 
                        features[libFeatId]['featDesc'] = featRecord['FEAT_DESC']
                        features[libFeatId]['isCandidate'] = featRecord['USED_FOR_CAND']
                        features[libFeatId]['isScored'] = featRecord['USED_FOR_SCORING']
                        features[libFeatId]['entityCount'] = featRecord['ENTITY_COUNT']
                        features[libFeatId]['candidateCapReached'] = featRecord['CANDIDATE_CAP_REACHED']
                        features[libFeatId]['scoringCapReached'] = featRecord['SCORING_CAP_REACHED']
                        features[libFeatId]['scoringWasSuppressed'] = featRecord['SUPPRESSED']

        return features

    # -----------------------------
    def whyAddMatchInfo(self, features, matchInfo):

        whyKey = {}
        whyKey['matchKey'] = matchInfo['WHY_KEY']
        whyKey['ruleCode'] = self.getRuleDesc(matchInfo['WHY_ERRULE_CODE'])

        #--update from candidate section of why
        if 'CANDIDATE_KEYS' in matchInfo:
            for ftypeCode in matchInfo['CANDIDATE_KEYS']:
                ftypeId = self.ftypeCodeLookup[ftypeCode]['FTYPE_ID']
                for featRecord in matchInfo['CANDIDATE_KEYS'][ftypeCode]:
                    libFeatId = featRecord['FEAT_ID']
                    if libFeatId not in features:
                        print('warning: candidate feature %s not in record!' % libFeatId)
                        continue
                    features[libFeatId]['ftypeCode'] = ftypeCode
                    features[libFeatId]['ftypeId'] = ftypeId
                    features[libFeatId]['wasCandidate'] = 'Yes'
                    features[libFeatId]['matchScore'] = 100
                    features[libFeatId]['matchLevel'] = 'SAME'

        #--update from scoring section of why
        for ftypeCode in matchInfo['FEATURE_SCORES']:
            ftypeId = self.ftypeCodeLookup[ftypeCode]['FTYPE_ID']
            bestScoreRecord = {}
            for featRecord in matchInfo['FEATURE_SCORES'][ftypeCode]:
                #--BUG WHERE INBOUND/CANDIDATE IS SOMETIMES REVERSED...  
                if featRecord['INBOUND_FEAT_ID'] in features:
                    libFeatId = featRecord['INBOUND_FEAT_ID']
                    libFeatDesc = featRecord['INBOUND_FEAT']
                    matchedFeatId = featRecord['CANDIDATE_FEAT_ID']
                    matchedFeatDesc = featRecord['CANDIDATE_FEAT']
                elif featRecord['CANDIDATE_FEAT_ID'] in features:
                    #print(entityId, featRecord)
                    #pause()
                    libFeatId = featRecord['CANDIDATE_FEAT_ID']
                    libFeatDesc = featRecord['CANDIDATE_FEAT']
                    matchedFeatId = featRecord['INBOUND_FEAT_ID']
                    matchedFeatDesc = featRecord['INBOUND_FEAT']
                else:
                    print('warning: scored feature %s not in either record!' % libFeatId)
                    continue   

                featRecord = self.whySetMatchScore(featRecord)
                matchScore = featRecord['MATCH_SCORE']
                matchScoreDisplay = featRecord['MATCH_SCORE_DISPLAY']
                matchLevel = featRecord['SCORE_BUCKET']
                featBehavior = featRecord['SCORE_BEHAVIOR']

                if 'matchScore' not in bestScoreRecord or matchScore > bestScoreRecord['matchScore']:
                    bestScoreRecord['libFeatId'] = libFeatId
                    bestScoreRecord['matchScore'] = matchScore
                    bestScoreRecord['matchScoreDisplay'] = matchScoreDisplay
                    bestScoreRecord['matchLevel'] = matchLevel
                    bestScoreRecord['matchedFeatId'] = matchedFeatId
                    bestScoreRecord['matchedFeatDesc'] = matchedFeatDesc
                    bestScoreRecord['featBehavior'] = featBehavior

            if bestScoreRecord: # and bestScoreRecord['libFeatId'] in features) or not : #--adjusted for how
                libFeatId = bestScoreRecord['libFeatId']
                if libFeatId not in features:   #--adjusted for how
                    features[libFeatId] = {}
                features[libFeatId]['libFeatId'] = libFeatId
                features[libFeatId]['ftypeId'] = ftypeId
                features[libFeatId]['ftypeCode'] = ftypeCode
                features[libFeatId]['wasScored'] = 'Yes'
                features[libFeatId]['matchScore'] = bestScoreRecord['matchScore']
                features[libFeatId]['matchScoreDisplay'] = bestScoreRecord['matchScoreDisplay']
                features[libFeatId]['matchLevel'] = bestScoreRecord['matchLevel']
                features[libFeatId]['matchedFeatId'] = bestScoreRecord['matchedFeatId']
                features[libFeatId]['matchedFeatDesc'] = bestScoreRecord['matchedFeatDesc']
                features[libFeatId]['featBehavior'] = bestScoreRecord['featBehavior']
 
        return whyKey, features

    # -----------------------------
    def whySetMatchScore(self, featRecord):
        if 'GNR_FN' in featRecord:
            matchScore = featRecord['GNR_FN']
            if 'GNR_ON' in featRecord and featRecord['GNR_ON'] >= 0:
                matchScoreDisplay = 'org:%s' % featRecord['GNR_ON']
            else:
                matchScoreDisplay = 'full:%s' % featRecord['GNR_FN']
                if 'GNR_GN' in featRecord and featRecord['GNR_GN'] >= 0:
                    matchScoreDisplay += '|giv:%s' % featRecord['GNR_GN']
                if 'GNR_SN' in featRecord and featRecord['GNR_SN'] >= 0:
                    matchScoreDisplay += '|sur:%s' % featRecord['GNR_SN']
        elif 'BT_FN' in featRecord:
            matchScore = featRecord['BT_FN']
            if 'BT_ON' in featRecord and featRecord['BT_ON'] > 0:
                matchScoreDisplay = 'org:%s' % featRecord['BT_ON']
            else:
                matchScoreDisplay = 'full:%s' % featRecord['BT_FN']
        else:
            matchScore = featRecord['FULL_SCORE']
            matchScoreDisplay = 'full:' + str(featRecord['FULL_SCORE'])

        featRecord['MATCH_SCORE'] = matchScore
        featRecord['MATCH_SCORE_DISPLAY'] = matchScoreDisplay

        return featRecord

    def help_how(self):
        entity_id = colorize('<entity_id>', self.colors['entityid'])
        print(textwrap.dedent(f'''\

            Shows shows how the records in a single entity came together.

            {colorize('Syntax:', self.colors['highlight1'])}
                how {entity_id}               (shows a summary of the resolution process)
                how {entity_id} concise       (shows the matching features as part of the tree view)
                how {entity_id} formatted     (shows the matching features in a table)

            {colorize('How to read:', self.colors['highlight1'])}
                A how report documents each step of the resoution process for an entity so if 
                an entity has 100s records there will be 100s of steps. Each step will either 
                create a virtual entity, add to it or combine it with other virtual entities 
                that were created gotten created along the way.  

                For instance, there may be a set of records (a virtual entity) that match on name 
                and address and another set that match on name and phone before a record with the 
                same name, address and phone combines the two virtual entities into one!

            {colorize('Pro tip!', self.colors['good'])}
                The overview section helps you locate interesting resolution steps based that you
                can search for in the concise or formatted view.  You can search for ...
                    - a particular step number such as step "2"
                    - a virtual entity_id such as {colorize('V123-S2', self.colors['entityid'] + ',dim')}
                        {colorize('(the -S number after the virtual entity ID is the step number that updated it.  Try', 'italics')} 
                            {colorize('searching for just the V number before the dash to find all steps that include it.)', 'italics')} 
                    - any other string such as a match_key, principle code, specific name, address, etc

             '''))

    # -----------------------------
    def do_how(self,arg):

        #--no return code if called direct
        calledDirect = sys._getframe().f_back.f_code.co_name != 'onecmd'

        if apiVersion['VERSION'][0:1] < '3':
            print('\nhow is only available in version 3.0 and higher\n')
            return -1 if calledDirect else 0

        if not arg:
            self.help_how()
            return -1 if calledDirect else 0

        how_display_level = 'overview'
        for level in ['summary', 'concise', 'formatted', 'verbose']:
            if level in arg:
                how_display_level = level
                arg = arg.replace(level,'').strip()

        try: 
            entity_id = int(arg)
        except:
            print(f'\n invalid syntax: {arg} \n')
            self.help_how()
            return -1 if calledDirect else 0

        #--do get first
        getFlagList = []
        getFlagList.append('G2_ENTITY_INCLUDE_ENTITY_NAME')
        getFlagList.append('G2_ENTITY_INCLUDE_ALL_FEATURES')
        getFlagList.append('G2_ENTITY_OPTION_INCLUDE_FEATURE_STATS')
        getFlagList.append('G2_ENTITY_INCLUDE_RECORD_FEATURE_IDS')
        getFlagBits = self.computeApiFlags(getFlagList)
        apiCall = f'getEntityByEntityIDV2({entity_id}, {getFlagBits}, response)' 
        try: 
            response = bytearray()
            retcode = g2Engine.getEntityByEntityIDV2(entity_id, getFlagBits, response)
            response = response.decode() if response else ''
        except G2Exception as err:
            print('\n' + str(err) + '\n')
            return -1 if calledDirect else 0
        json_data = json.loads(response)
        if debugOutput:
            showApiDebug('get', apiCall, getFlagList, json_data if response else '{}')
        getEntityData = json_data 

        stat_pack = {'steps': {}, 'features': {}, 'rules': {}, 'ftype_counter': {}, 'rule_counter': {}}

        #--build record feature matrix
        total_record_count = 0
        total_feature_count = 0
        features_by_record = {}
        for recordData in getEntityData['RESOLVED_ENTITY']['RECORDS']:
            total_record_count += 1
            if recordData['DATA_SOURCE'] not in features_by_record:
                features_by_record[recordData['DATA_SOURCE']] = {}
            features_by_record[recordData['DATA_SOURCE']][recordData['RECORD_ID']] = \
                self.buildoutRecordFeatures(recordData['FEATURES'], getEntityData['RESOLVED_ENTITY']['FEATURES'])

            #--accumulate feature stats
            for lib_feat_id in features_by_record[recordData['DATA_SOURCE']][recordData['RECORD_ID']]:
                feature_data = features_by_record[recordData['DATA_SOURCE']][recordData['RECORD_ID']][lib_feat_id]
                ftype_id = feature_data['ftypeId']
                counter_display = self.feature_counter_display(feature_data)
                feat_desc = f"{colorize(lib_feat_id, 'dim')}: {feature_data['featDesc']} {counter_display}"

                if ftype_id not in stat_pack['features']:
                    stat_pack['features'][ftype_id] = {}
                if ftype_id not in stat_pack['ftype_counter']:
                    stat_pack['ftype_counter'][ftype_id] = {}
                    stat_pack['ftype_counter'][ftype_id]['featureCount'] = 0
                    stat_pack['ftype_counter'][ftype_id]['candidateCapReached'] = 0
                    stat_pack['ftype_counter'][ftype_id]['scoringCapReached'] = 0
                    stat_pack['ftype_counter'][ftype_id]['scoringWasSuppressed'] = 0
                if feat_desc not in stat_pack['features'][ftype_id]:
                    total_feature_count += 1 
                    stat_pack['features'][ftype_id][feat_desc] = 1
                    stat_pack['ftype_counter'][ftype_id]['featureCount'] += 1
                    for threshold in ['candidateCapReached','scoringCapReached','scoringWasSuppressed']:
                        if feature_data[threshold] == 'Y':
                            stat_pack['ftype_counter'][ftype_id][threshold] += 1
                else:
                    stat_pack['features'][ftype_id][feat_desc] += 1

        howFlagList = ['G2_HOW_ENTITY_DEFAULT_FLAGS']
        howFlagBits = self.computeApiFlags(howFlagList)
        try:
            response = bytearray()
            retcode = g2Engine.howEntityByEntityIDV2(entity_id, howFlagBits, response)
            response = response.decode() if response else ''
        except G2Exception as err:
            print('\n' + str(err) + '\n')
            return -1 if calledDirect else 0
        if len(response) == 0:
            return -1 if calledDirect else 0
        json_data = json.loads(response)
        if debugOutput:
            apiCall = f'howEntityByEntityIDV2({entity_id}, {howFlagBits}, response)'
            showApiDebug('howEntity', apiCall, howFlagList, json_data)

        entity_name = getEntityData['RESOLVED_ENTITY'].get('ENTITY_NAME', 'name not mapped')
        how_header = colorize(f"\nHow report for entity: {entity_id} - {entity_name}\n", self.colors['entityid'])
        if json_data['HOW_RESULTS']['FINAL_STATE'].get('NEED_REEVALUATION', 0) or \
           len(json_data['HOW_RESULTS']['FINAL_STATE']['VIRTUAL_ENTITIES']) > 1:
            how_header += colorize('REEVALUATION NEEDED!', self.colors['bad']) + '\n'

        #--annotate steps and create aggregate dictionary
        stat_pack['largest_combine_steps'] = {}
        stat_pack['lowest_feature_scores'] = {}
        stat_pack['name_not_scored'] = []

        step_count = 0
        aggregate_nodes = {}
        resolution_steps = {}
        for step_data in json_data['HOW_RESULTS']['RESOLUTION_STEPS']:
            step_count += 1
            step_num = step_data['STEP']

            step_data['MATCH_INFO']['WHY_KEY'] = step_data['MATCH_INFO']['MATCH_KEY']
            step_data['MATCH_INFO']['WHY_ERRULE_CODE'] = step_data['MATCH_INFO']['ERRULE_CODE']
            for virtual_entity_num in ['VIRTUAL_ENTITY_1', 'VIRTUAL_ENTITY_2']:
                step_data[virtual_entity_num].update(self.get_virtual_entity_data(step_data[virtual_entity_num], features_by_record))
                features = step_data[virtual_entity_num]['features']
                why_key, features = self.whyAddMatchInfo(features, step_data['MATCH_INFO'])
                step_data[virtual_entity_num]['features'] = features

            step_data['singleton_nodes'] = []
            step_data['aggregate_nodes'] = []
            for virtual_entity in ['VIRTUAL_ENTITY_1', 'VIRTUAL_ENTITY_2']:
                if step_data[virtual_entity]['node_type'] == 'singleton':
                    step_data['singleton_nodes'].append(step_data[virtual_entity]['VIRTUAL_ENTITY_ID'])
                else:
                    step_data['aggregate_nodes'].append(step_data[virtual_entity]['VIRTUAL_ENTITY_ID'])

            if len(step_data['singleton_nodes']) == 2:
                step_data['step_type'] = 'Create virtual entity'
            elif len(step_data['aggregate_nodes']) == 2:
                step_data['step_type'] = 'Combine virtual entities'
                lowest_member_count = step_data['VIRTUAL_ENTITY_1']['member_count'] if step_data['VIRTUAL_ENTITY_1']['member_count'] < step_data['VIRTUAL_ENTITY_2']['member_count'] else step_data['VIRTUAL_ENTITY_2']['member_count']
                total_member_count = step_data['VIRTUAL_ENTITY_1']['member_count'] + step_data['VIRTUAL_ENTITY_2']['member_count'] 
                if lowest_member_count not in stat_pack['largest_combine_steps']:
                    stat_pack['largest_combine_steps'][lowest_member_count] = [[step_num, total_member_count]]
                else:
                      stat_pack['largest_combine_steps'][lowest_member_count].append([step_num, total_member_count])
            else:
                step_data['step_type'] = 'Add record to virtual entity'

            if step_data['step_type'] not in stat_pack['steps']:
                stat_pack['steps'][step_data['step_type']] = 1
            else:
                stat_pack['steps'][step_data['step_type']] += 1

            step_data['MATCH_INFO']['matchKey'] = step_data['MATCH_INFO']['MATCH_KEY']
            step_data['MATCH_INFO']['ruleCode'] = self.getRuleDesc(step_data['MATCH_INFO']['ERRULE_CODE'])
            formatted_match_key, formatted_errule_code = formatMatchData(step_data['MATCH_INFO'], self.colors).split('\n ')
            step_data['MATCH_INFO']['formatted_match_key'] = formatted_match_key
            step_data['MATCH_INFO']['formatted_errule_code'] = formatted_errule_code
            if formatted_errule_code not in stat_pack['rules']:
                stat_pack['rules'][formatted_errule_code] = {}
                stat_pack['rule_counter'][formatted_errule_code] = 1
            else:
                stat_pack['rule_counter'][formatted_errule_code] += 1
            if formatted_match_key not in stat_pack['rules'][formatted_errule_code]:
                stat_pack['rules'][formatted_errule_code][formatted_match_key] = 1
            else: 
                stat_pack['rules'][formatted_errule_code][formatted_match_key] += 1

            #--format the features and find the lowest scoring
            for lib_feat_id in step_data['VIRTUAL_ENTITY_2']['features']:
                feature_data = step_data['VIRTUAL_ENTITY_2']['features'][lib_feat_id]
                feature_data = self.whyFormatFeature(feature_data, step_data['MATCH_INFO'])
                step_data['VIRTUAL_ENTITY_2']['features'][lib_feat_id] = feature_data

            name_was_scored = False
            for lib_feat_id in step_data['VIRTUAL_ENTITY_1']['features']:
                feature_data = step_data['VIRTUAL_ENTITY_1']['features'][lib_feat_id]
                feature_data = self.whyFormatFeature(feature_data, step_data['MATCH_INFO'])
                step_data['VIRTUAL_ENTITY_1']['features'][lib_feat_id] = feature_data

                ftype_id = feature_data['ftypeId']
                ftype_code = feature_data['ftypeCode']
                if feature_data.get('wasScored', 'No') == 'Yes' and ftype_code in step_data['MATCH_INFO']['MATCH_KEY']:
                    match_score = feature_data['matchScore']
                    if ftype_id not in stat_pack['lowest_feature_scores']:
                        stat_pack['lowest_feature_scores'][ftype_id] = {}
                    if match_score not in stat_pack['lowest_feature_scores'][ftype_id]:
                        stat_pack['lowest_feature_scores'][ftype_id][match_score] = [step_num]
                    else:
                        stat_pack['lowest_feature_scores'][ftype_id][match_score].append(step_num)
                    if ftype_code == 'NAME':
                        name_was_scored = True
            if not name_was_scored:
                stat_pack['name_not_scored'].append(step_num)

            resolution_steps[step_num] = step_data
            new_virtual_id = step_data.get('RESULT_VIRTUAL_ENTITY_ID', None)
            if new_virtual_id:
                #if new_virtual_id in aggregate_nodes:
                    #print(json.dumps(step_data, indent=4))
                    #print(f'\nunexpected: multiple steps for {new_virtual_id} {step_num} and ' + aggregate_nodes[new_virtual_id]['final_step'])
                    #input('wait')
                aggregate_nodes[new_virtual_id] = {'final_step': step_num, 'all_steps': []}

        #--start from the end and combine the prior steps that just add another singleton 
        render_node_list = []
        if json_data['HOW_RESULTS']['RESOLUTION_STEPS']: #--bypass if no resolution steps taken
            for final_virtual_data in json_data['HOW_RESULTS']['FINAL_STATE']['VIRTUAL_ENTITIES']:
                final_virtual_id = final_virtual_data['VIRTUAL_ENTITY_ID']
                render_node_list.append({'node_id': final_virtual_id, 'parent_node': 'root'})

                current_aggregate_list = [final_virtual_id]
                while current_aggregate_list:
                    current_node_id = current_aggregate_list[-1]

                    #--keep going down chain until two singletons or two aggregates
                    aggregate_node_id = current_node_id
                    while True:
                        prior_step = aggregate_nodes[aggregate_node_id]['final_step']
                        aggregate_nodes[current_node_id]['all_steps'].append(prior_step)
                        if len(resolution_steps[prior_step]['aggregate_nodes']) == 1: 
                            aggregate_node_id = resolution_steps[prior_step]['aggregate_nodes'][0]
                        else:
                            break

                    #--done with this aggregate
                    current_aggregate_list.pop()

                    #--if ended on step with two aggregates, each must be traversed
                    if len(resolution_steps[prior_step]['aggregate_nodes']) == 2:
                        for aggregate_node_id in resolution_steps[prior_step]['aggregate_nodes']:
                            current_aggregate_list.append(aggregate_node_id)
                            render_node_list.append({'node_id': aggregate_node_id, 'parent_node': current_node_id})

        #--create overview tree
        summary_node = Node('summary')
        summary_node.node_desc = colorize('SUMMARY', 'bold')

        resolution_node = Node('resolution')
        resolution_node.node_desc = self.how_format_statistic_header('RESOLUTION SUMMARY')
        summary_node.add_child(resolution_node)

        category_node = Node('steps')
        category_node.node_desc = self.how_format_statistic('Resolution steps', step_count)
        for item in stat_pack['steps']:
            item_node = Node(item)
            item_node.node_desc = colorize(self.how_format_statistic(item, stat_pack['steps'][item]), 'italics')
            category_node.add_child(item_node)
        resolution_node.add_child(category_node)

        interesting_step_list = []
        for step_num in stat_pack['name_not_scored']:
            interesting_step_list.append([step_num, 'name not scored'])
        for ftype_id in sorted(stat_pack['lowest_feature_scores']):
            ftype_code = self.ftypeLookup[ftype_id]['FTYPE_CODE']
            cntr = 0
            for lowest_score in sorted(stat_pack['lowest_feature_scores'][ftype_id]):
                if lowest_score < 90:
                    for step_num in stat_pack['lowest_feature_scores'][ftype_id][lowest_score]:
                        interesting_step_list.append([step_num, f"{ftype_code} scored {lowest_score}"])
                    cntr += 1
                if cntr == 2:
                    break
        cntr = 0
        for lowest_member_count in sorted(stat_pack['largest_combine_steps'], reverse=True):
            for large_step_info in sorted(stat_pack['largest_combine_steps'][lowest_member_count], key=lambda k: k[1], reverse=True):
                step_num = large_step_info[0]
                highest_member_count = large_step_info[1] - lowest_member_count
                interesting_step_list.append([step_num, f"Combines a group of {lowest_member_count} with a group of {highest_member_count}"])
            cntr += 1
            if cntr == 2:
                break
        if interesting_step_list:
            interesting_step_data = {}
            for step_num, reason in interesting_step_list:
                if step_num not in interesting_step_data:
                    interesting_step_data[step_num] = [reason]
                else:
                    interesting_step_data[step_num].append(reason)

            category_node = Node('interesting steps')
            category_node.node_desc = self.how_format_statistic('Steps of interest', len(interesting_step_data))
            for step_num in sorted(interesting_step_data.keys()):
                step_prefix = f"Step {step_num} - "
                interesting_step_node = Node(step_num)
                interesting_step_node.node_desc = ''
                for reason in interesting_step_data[step_num]:
                    interesting_step_node.node_desc += step_prefix + reason
                    step_prefix = ' ' * len(step_prefix)
                category_node.add_child(interesting_step_node)
            resolution_node.add_child(category_node)

        category_node = Node('rules')
        category_node.node_desc = 'Principles used'
        resolution_node.add_child(category_node)
        for rule_info in sorted(stat_pack['rule_counter'].items(), key=lambda item: item[1], reverse=True):
            rule = rule_info[0]
            rule_node = Node(rule)
            rule_cnt = colorize(f"({rule_info[1]})", self.colors['highlight2'])
            rule_node.node_desc = f"{rule} {rule_cnt}"
            category_node.add_child(rule_node)
            for match_key_info in sorted(stat_pack['rules'][rule].items() , key=lambda item: item[1],reverse=True):
                match_key = match_key_info[0]
                match_key_node = Node(match_key)
                match_key_cnt = colorize(f"({match_key_info[1]})", self.colors['highlight2'])
                match_key_node.node_desc = f"{match_key} {match_key_cnt}"
                rule_node.add_child(match_key_node)

        category_node = Node('entity')
        category_node.node_desc = colorize('ENTITY SUMMARY', self.colors['highlight1'])
        summary_node.add_child(category_node)

        for stat_data in [['Total record count', total_record_count], 
                          ['Total feature count', total_feature_count]]:
            item_node = Node(stat_data[0])
            item_node.node_desc= self.how_format_statistic(stat_data[0], stat_data[1])
            category_node.add_child(item_node)

        for ftype_id in sorted(stat_pack['features'], key=lambda k: self.featureSequence[k]):
            ftype_node = Node(ftype_id)
            ftype_cnt = colorize(f"({stat_pack['ftype_counter'][ftype_id]['featureCount']})", self.colors['highlight2'])
            ftype_node.node_desc = f"{colorize(self.ftypeLookup[ftype_id]['FTYPE_CODE'], self.colors['rowtitle'])} {ftype_cnt}"
            category_node.add_child(ftype_node)
            feat_desc_info_list = sorted(stat_pack['features'][ftype_id].items() , key=lambda item: item[1],reverse=True)
            cnt = 0
            for feat_desc_info in feat_desc_info_list:
                cnt += 1
                if cnt in (1, 2, len(feat_desc_info_list), len(feat_desc_info_list)-1):
                    feat_desc = feat_desc_info[0]
                    feat_node = Node(feat_desc)
                    feat_cnt = colorize(f"({feat_desc_info[1]})", self.colors['highlight2'])
                    if any(i in feat_desc for i in ['[~','[!','[#']):
                        feat_desc = colorize(feat_desc, 'dim')
                    feat_node.node_desc = f"{feat_desc} {feat_cnt}"
                    ftype_node.add_child(feat_node)
                elif cnt == 3 and len(feat_desc_info_list) > 4:
                    ftype_node.add_child(Node('~~~'))

        #--start rendering nodes based on requested view and filter
        tree_nodes = {}
        filter_str = None
        while True:
            tree_nodes['root'] = Node('root')
            tree_nodes['root'].node_desc = colorize('RESOLUTION STEPS', 'bold')
            for render_node_data in render_node_list:
                render_node_id = render_node_data['node_id']
                parent_node_id = render_node_data['parent_node']

                #--describe the node 
                colored_node_id = colorize(render_node_id, self.colors['entityid'])
                if parent_node_id == 'root':
                    num_final_nodes = len(json_data['HOW_RESULTS']['FINAL_STATE']['VIRTUAL_ENTITIES'])
                    final_node_index = 0
                    for final_state_data in json_data['HOW_RESULTS']['FINAL_STATE']['VIRTUAL_ENTITIES']:
                        final_node_index += 1
                        if final_state_data['VIRTUAL_ENTITY_ID'] == render_node_id:
                            break
                    if num_final_nodes == 1:
                        render_node_desc = colorize(f"{colored_node_id}: final entity", 'dim')
                    else:
                        render_node_desc = colorize(f"{colored_node_id}: final entity {render_node_index} of {num_final_nodes}", 'dim')
                else:
                    render_node_desc = colorize(f"{colored_node_id}: interim entity", 'dim')

                tree_nodes[render_node_id] = Node(render_node_id)
                tree_nodes[render_node_id].node_desc = render_node_desc
                tree_nodes[parent_node_id].add_child(tree_nodes[render_node_id])
                tree_nodes[render_node_id].add_parent(tree_nodes[parent_node_id])

                #--go through all the steps that built this node
                for step_num in sorted(aggregate_nodes[render_node_id]['all_steps'], reverse=True):
                    step_data = resolution_steps[step_num]
                    step_node_id = f"Step {step_num}"
                    step_node_desc = step_node_id + ': ' + step_data['step_type']
                    step_node_desc += f" on {step_data['MATCH_INFO']['formatted_match_key']} {step_data['MATCH_INFO']['formatted_errule_code']}"

                    #--always ensure lone singleton is on the left
                    if step_data['VIRTUAL_ENTITY_1']['node_type'] != 'singleton' and step_data['VIRTUAL_ENTITY_2']['node_type'] == 'singleton':
                        left_virtual_entity = 'VIRTUAL_ENTITY_2'
                        right_virtual_entity = 'VIRTUAL_ENTITY_1'
                    else:
                        left_virtual_entity = 'VIRTUAL_ENTITY_1'
                        right_virtual_entity = 'VIRTUAL_ENTITY_2'

                    left_features = step_data[left_virtual_entity]['features']
                    right_features = step_data[right_virtual_entity]['features']

                    #--find the best matching record for each side
                    #-- to make selection of best matching feature less arbitrary
                    left_matching_record_list = {}
                    right_matching_record_list = {}
                    for lib_feat_id in left_features:
                        if left_features[lib_feat_id].get('wasScored', 'No') == 'Yes':
                            for record_key in left_features[lib_feat_id]['record_list']:
                                if record_key not in left_matching_record_list:
                                    left_matching_record_list[record_key] = []
                                left_matching_record_list[record_key].append(lib_feat_id)

                            matched_feat_id = left_features[lib_feat_id]['matchedFeatId']
                            for record_key in right_features[matched_feat_id]['record_list']:
                                if record_key not in right_matching_record_list:
                                    right_matching_record_list[record_key] = []
                                right_matching_record_list[record_key].append(matched_feat_id)
                    best_left_record_key = sorted(sorted([{'key': i, 'len': len(left_matching_record_list[i])} for i in left_matching_record_list], key=lambda k: k['key']), key=lambda k: k['len'], reverse=True)[0]['key']
                    best_right_record_key = sorted(sorted([{'key': i, 'len': len(right_matching_record_list[i])} for i in right_matching_record_list], key=lambda k: k['key']), key=lambda k: k['len'], reverse=True)[0]['key']

                    #--gather the features to display by type for each side
                    features_by_type = {}
                    for side_data in [['left', left_features, right_features, best_left_record_key, best_right_record_key], 
                                      ['right', right_features, left_features, best_right_record_key, best_left_record_key]]:
                        side = side_data[0]
                        features1 = side_data[1]
                        features2 = side_data[2]
                        best_record_key1 = side_data[3]
                        best_record_key2 = side_data[4]

                        for lib_feat_id in features1:
                            feature_data = features1[lib_feat_id]

                            ftype_id = feature_data['ftypeId']
                            if ftype_id not in features_by_type:
                                features_by_type[ftype_id] = {'left': [], 'right': []}

                            #--get the best record keys for each side
                            matched_feat_id = feature_data.get('matchedFeatId')
                            if matched_feat_id:
                                if best_record_key1 in features1[lib_feat_id]['record_list']:
                                    feature_data['record_key1'] = best_record_key1
                                else: 
                                    feature_data['record_key1'] = features1[lib_feat_id]['record_list'][0]

                                if matched_feat_id not in features2:
                                    feature_data['record_key2'] = 'ERROR' + self.dsrc_record_sep + 'MISSING'
                                else:
                                    if best_record_key2 in features2[matched_feat_id]['record_list']:
                                        feature_data['record_key2'] = best_record_key2
                                    else: 
                                        feature_data['record_key2'] = features2[matched_feat_id]['record_list'][0]

                            #--skip unmatched if not showing full detail
                            elif how_display_level != 'verbose':
                                continue

                            features_by_type[ftype_id][side].append(feature_data)

                    colored_virtual_id1 = colorize(step_data[left_virtual_entity]['VIRTUAL_ENTITY_ID'], self.colors['entityid'] + ',dim')
                    colored_virtual_id2 = colorize(step_data[right_virtual_entity]['VIRTUAL_ENTITY_ID'], self.colors['entityid'] + ',dim')
                    #vid1_parts = step_data[left_virtual_entity]['VIRTUAL_ENTITY_ID'].split('-')
                    #vid2_parts = step_data[right_virtual_entity]['VIRTUAL_ENTITY_ID'].split('-')
                    #colored_virtual_id1 = colorize(vid1_parts[0], self.colors['entityid'] + ',dim') + (colorize('-' + vid1_parts[1],'dim') if len(vid1_parts) > 1 else '')
                    #colored_virtual_id2 = colorize(vid2_parts[0], self.colors['entityid'] + ',dim') + (colorize('-' + vid2_parts[1],'dim') if len(vid2_parts) > 1 else '')

                    if how_display_level == 'concise':
                        step_node_desc += f"\n{colored_virtual_id1} {step_data[left_virtual_entity]['colored_desc']} {step_data[left_virtual_entity]['entity_name']}"
                        if not step_data['step_type'].startswith('Add'):
                            step_node_desc += f"\n{colored_virtual_id2} {step_data[right_virtual_entity]['colored_desc']} {step_data[right_virtual_entity]['entity_name']}"

                        step_node_text = ''
                        for ftypeId in sorted(features_by_type.keys(), key=lambda k: self.featureSequence[k]):
                            for featureData in sorted(sorted(features_by_type[ftypeId]['left'], key=lambda k: (k['featDesc'])), key=lambda k: (k['sortOrder'])):
                                coloredFtypeCode = colorize(featureData['ftypeCode'], self.colors['rowtitle'])
                                coloredRecordKey1 = colorize(': '.join(featureData['record_key1'].split(self.dsrc_record_sep)), self.colors['datasource'])
                                coloredRecordKey2 = colorize(': '.join(featureData['record_key2'].split(self.dsrc_record_sep)), self.colors['datasource'])
                                coloredMatchScore = colorize(f"({featureData['matchScoreDisplay']})", featureData['featColor'])
                                step_node_text += f"{coloredFtypeCode}: {coloredRecordKey1} - {featureData['featDesc']} | {coloredRecordKey2} - {featureData['matchedFeatDesc']} {coloredMatchScore}\n"
                    elif how_display_level != 'summary':
                        row_title = colorize('VIRTUAL_ID', 'dim')
                        tblTitle = None
                        tblColumns = []
                        tblColumns.append({'name': row_title, 'width': 20, 'align': 'left'})
                        tblColumns.append({'name': colored_virtual_id1, 'width': 75, 'align': 'left'})
                        tblColumns.append({'name': colorize('scores', 'dim'), 'width': 10, 'align': 'center'})
                        tblColumns.append({'name': colored_virtual_id2, 'width': 75, 'align': 'left'})
                        tblRows = []

                        row_title = colorize('DATA_SOURCES', self.colors['rowtitle'])
                        tblRow = [row_title]
                        for virtual_entity_data in [[left_virtual_entity, best_left_record_key], 
                                                    [right_virtual_entity, best_right_record_key]]:
                            virtual_entity = virtual_entity_data[0]
                            best_record_key = virtual_entity_data[1]
                            if step_data[virtual_entity]['node_type'] == 'singleton':
                                dsrc_display = step_data[virtual_entity]['colored_desc']
                            else:
                                dsrc_display = step_data[virtual_entity]['node_desc'] + '\n best: ' + colorize(': '.join(best_record_key.split(self.dsrc_record_sep)), self.colors['datasource'])
                            tblRow.append(dsrc_display)
                        tblRow.insert(2, '') #--for score column
                        tblRows.append(tblRow)

                        for ftypeId in sorted(features_by_type.keys(), key=lambda k: self.featureSequence[k]):
                            if not features_by_type[ftypeId]['left'] and not features_by_type[ftypeId]['right']:
                                continue #-- removes unscored if not full
                            ftype_code = self.ftypeLookup[ftypeId]['FTYPE_CODE']
                            colored_ftype_code = colorize(ftype_code, self.colors['rowtitle'])

                            #--get the right side values
                            scored_right = {}
                            unscored_right = []
                            for feature_data in sorted(sorted(features_by_type[ftypeId]['right'], key=lambda k: (k['featDesc'])), key=lambda k: (k['sortOrder'])):
                                if feature_data.get('wasScored'):
                                    scored_right[feature_data['libFeatId']] = feature_data
                                else:
                                    unscored_right.append(feature_data['formattedFeatDesc1'])

                            #--add all the scored ones from the lefts point of view
                            unscored_left = []
                            for feature_data in sorted(sorted(features_by_type[ftypeId]['left'], key=lambda k: (k['featDesc'])), key=lambda k: (k['sortOrder'])):
                                if feature_data.get('wasScored'):
                                    feature_score = '\n'.join(colorize(item, feature_data['featColor']) for item in feature_data['matchScoreDisplay'].split('|'))

                                    feature_desc1 = feature_data['formattedFeatDesc1'] 
                                    if step_data[left_virtual_entity]['node_type'] != 'singleton':
                                        from_desc = 'from: ' + colorize(': '.join(feature_data['record_key1'].split(self.dsrc_record_sep)), self.colors['datasource'])
                                        if feature_data['record_key1'] == best_left_record_key:
                                            from_desc = colorize(from_desc, 'dim')
                                        feature_desc1 += '\n ' + from_desc

                                    if feature_data['matchedFeatId'] not in scored_right:
                                        feature_desc2 = colorize(f"Internal error: {feature_data['matchedFeatId']} missing from {colored_virtual_id2}", self.colors['bad'])
                                        #input(feature_desc2 + ', press any key')
                                    else:
                                        feature_desc2 = scored_right[feature_data['matchedFeatId']]['formattedFeatDesc1'] 
                                    if step_data[right_virtual_entity]['node_type'] != 'singleton':
                                        from_desc = 'from: ' + colorize(': '.join(feature_data['record_key2'].split(self.dsrc_record_sep)), self.colors['datasource'])
                                        if feature_data['record_key2'] == best_right_record_key:
                                            from_desc = colorize(from_desc, 'dim')
                                        feature_desc2 += '\n ' + from_desc
                     
                                    tblRows.append([colored_ftype_code, feature_desc1, feature_score, feature_desc2])
                                else:
                                    unscored_left.append(feature_data['formattedFeatDesc1'])

                            if unscored_right or unscored_left:
                                tblRows.append([colored_ftype_code, '\n'.join(unscored_left), '', '\n'.join(unscored_right)])

                        self.renderTable(tblTitle, tblColumns, tblRows, displayFlag = 'No')
                        step_node_text = self.currentRenderString

                    tree_nodes[step_node_id] = Node(step_node_id)
                    tree_nodes[step_node_id].node_desc = step_node_desc
                    tree_nodes[step_node_id].node_text = step_node_text
                    tree_nodes[render_node_id].add_child(tree_nodes[step_node_id])
                    tree_nodes[step_node_id].add_parent(tree_nodes[render_node_id])

            if how_display_level == 'overview':
                how_report = summary_node.render_tree(filter_str)
            elif tree_nodes['root'].children:  #--will be no children if singleton
                if filter_str and filter_str.startswith('~node~'):
                    filter_str = filter_str[6:]
                    #--steps don't actually have children, must go to the parent entity and show tree from there
                    if tree_nodes[filter_str].children:
                        parent_node = tree_nodes[filter_str]
                    else:
                        parent_node = tree_nodes[filter_str].parents[0]
                    if parent_node.parents:
                        parent_node = parent_node.parents[0]
                    if parent_node.node_id != 'root':
                        temp_node = Node('~~~')
                    else:
                        temp_node = parent_node
                    temp_node.add_child(parent_node)
                    how_report = temp_node.render_tree(filter_str)
                elif len(tree_nodes['root'].children) > 1:
                    tree_nodes['root'].node_desc = colorize('Multiple final entities!', self.colors['bad'])
                    how_report = tree_nodes['root'].render_tree(filter_str)
                else:
                    how_report = tree_nodes['root'].children[0].render_tree(filter_str)

            if filter_str and filter_str not in how_report:
                input(f"\n{filter_str} was not found, press any key")
                filter_str = None
            else:
                self.currentRenderString = how_header + ('\nFiltered for ' + colorize(filter_str, 'fg.white,bg.red') + '\n' if filter_str else '') + '\n' + how_report

            if filter_str:
                self.do_scroll(search=filter_str)
            else:
                self.do_scroll('auto')

            reply = input('\nSelect (O)verview, (C)oncise view, (F)ormatted view, (S)earch or (Q)uit ... ')
            if reply:
                removeFromHistory()
            else:
                continue

            if reply.upper() in ('Q', 'QUIT'): 
                break
            elif reply.upper() == ('O'): 
                how_display_level = 'overview'
            elif reply.upper() == ('C'):
                how_display_level = 'concise'
            elif reply.upper() == ('F'):
                how_display_level = 'formatted'
            elif reply.upper() == ('S'):
                if len(reply) > 1:
                    filter_str = reply[1:].strip()
                else:
                    filter_str = input('\nEnter a step number, a virtual entity ID, any other string or leave blank to clear filter ... ')
                    removeFromHistory()
            elif reply.isnumeric():
                filter_str = reply

            elif len(reply) > 1:
                filter_str = reply

            #--check if they entered a valid step number 
            if filter_str and filter_str.isnumeric():
                filter_str = f"Step {filter_str}"
                if filter_str not in tree_nodes:
                    input(f"\nStep {filter_str} not found, press any key")
                    filter_str = None  

            #--check if they entered a node_id
            if filter_str and filter_str in tree_nodes:
                filter_str = f"~node~{filter_str}"

            if filter_str:
                how_display_level = 'concise' if how_display_level == 'overview' else how_display_level
        print()

        return

    # -----------------------------
    def get_virtual_entity_data(self, raw_virtual_entity_data, features_by_record):
        virtual_entity_data = {'id': raw_virtual_entity_data['VIRTUAL_ENTITY_ID']}
        virtual_entity_data['record_count'] = 0
        virtual_entity_data['member_count'] = 0
        virtual_entity_data['records'] = {}
        virtual_entity_data['features'] = {}
        bestNameCandidates = {'PRIMARY': '', 'OTHER': ''}
        for member_data in raw_virtual_entity_data['MEMBER_RECORDS']:
            virtual_entity_data['member_count'] += 1
            for record in sorted(member_data['RECORDS'], key = lambda k: k['DATA_SOURCE'] + k['RECORD_ID']):
                virtual_entity_data['record_count'] += 1
                if record['DATA_SOURCE'] not in virtual_entity_data['records']:
                    virtual_entity_data['records'][record['DATA_SOURCE']] = []
                virtual_entity_data['records'][record['DATA_SOURCE']].append(record['RECORD_ID'])

                #--creates the master feature list for the virtual entity (accumulating which records have which features)
                record_key = record['DATA_SOURCE'] + self.dsrc_record_sep + record['RECORD_ID']
                for lib_feat_id in features_by_record[record['DATA_SOURCE']][record['RECORD_ID']]:
                    if lib_feat_id not in virtual_entity_data['features']:
                        virtual_entity_data['features'][lib_feat_id] = dict(features_by_record[record['DATA_SOURCE']][record['RECORD_ID']][lib_feat_id])
                        virtual_entity_data['features'][lib_feat_id]['record_list'] = [record_key]
                    elif record_key not in virtual_entity_data['features'][lib_feat_id]['record_list']:
                        virtual_entity_data['features'][lib_feat_id]['record_list'].append(record_key)

                    if virtual_entity_data['features'][lib_feat_id]['ftypeCode'] == 'NAME':
                        thisName = virtual_entity_data['features'][lib_feat_id]['featDesc']
                        thisUsageType = 'PRIMARY' if virtual_entity_data['features'][lib_feat_id]['usageType'] == 'PRIMARY' else 'OTHER'
                        if len(thisName) > len(bestNameCandidates[thisUsageType]):
                            bestNameCandidates[thisUsageType] = thisName
        virtual_entity_data['entity_name'] = bestNameCandidates['PRIMARY'] if bestNameCandidates['PRIMARY'] else bestNameCandidates['OTHER']

        #--a member is an obs_ent, despite how many records it has
        if len(raw_virtual_entity_data['MEMBER_RECORDS']) == 1:
            additional_note = ''
            if virtual_entity_data['record_count'] > 1: #--its got addtional pure dupes
                additional_note = colorize(' +' + str(virtual_entity_data['record_count'] - 1) + ' pure dupes', 'dim')

            virtual_entity_data['node_type'] = 'singleton'
            record = raw_virtual_entity_data['MEMBER_RECORDS'][0]['RECORDS'][0]
            virtual_entity_data['node_desc'] = record['DATA_SOURCE'] + ': ' + record['RECORD_ID'] + additional_note
            virtual_entity_data['colored_desc'] = colorize(record['DATA_SOURCE'] + ': ' + record['RECORD_ID'] + additional_note, self.colors['datasource']) 

        else:
            virtual_entity_data['node_type'] = 'aggregate'
            virtual_entity_data['node_desc'] = ' | '.join(\
                colorize(ds + ' (' + str(len(virtual_entity_data['records'][ds])) + ')', self.colors['datasource']) \
                for ds in sorted(virtual_entity_data['records'].keys()))
            virtual_entity_data['colored_desc'] = virtual_entity_data['node_desc']

        return virtual_entity_data

    # -----------------------------
    def how_format_statistic_header(self, header):
        return colorize(header, self.colors['highlight1'])

    # -----------------------------
    def how_format_statistic(self, stat, cnt):
        return stat + ' ' + colorize('(' + str(cnt) + ')', self.colors['highlight2'])

    # -----------------------------
    def do_score(self, arg): 
        '\nCompares any two features and shows the scores returned.\n' \
        '\nSyntax:' \
        '\n\tscore [{"name_last": "Smith", "name_first": "Joseph"}, {"name_last": "Smith", "name_first": "Joe"}]' \
        '\n\tscore [{"addr_full": "111 First St, Anytown, USA"}, {"addr_full": "111 First Street, Anytown"}]' \
        '\n\tscore [{"passport_number": "1231234", "passport_country": "US"}, {"passport_number": "1231234", "passport_country": "USA"}]'

        if not argCheck('do_score', arg, self.do_score.__doc__):
            return

        #--see if they gave us json
        try: 
            jsonData = json.loads(arg)
            record1json = dictKeysUpper(jsonData[0])
            record2json = dictKeysUpper(jsonData[1])
        except:
            print('json parameters are invalid, see example in help')
            return

        #--use the test data source and entity type
        record1json['TRUSTED_ID_NUMBER'] = 'SCORE_TEST'
        record2json['TRUSTED_ID_NUMBER'] = 'SCORE_TEST'

        #--add the records
        try: 
            retcode = g2Engine.addRecord('TEST', 'SCORE_RECORD_1', json.dumps(record1json))
            retcode = g2Engine.addRecord('TEST', 'SCORE_RECORD_2', json.dumps(record2json))
        except G2Exception as err:
            print(str(err))
            return

        self.do_why('TEST SCORE_RECORD_1 TEST SCORE_RECORD_2')

        #--delete the two temporary records 
        try: 
            retcode = g2Engine.deleteRecord('TEST', 'SCORE_RECORD_1')
            retcode = g2Engine.deleteRecord('TEST', 'SCORE_RECORD_2')
        except G2Exception as err:
            print(str(err))
            return

        return

    # -----------------------------
    def renderTable(self, tblTitle, tblColumns, tblRows, **kwargs):

        #--display flags (start/append/done) allow for multiple tables to be displayed together and scrolled as one
        #--such as an entity and its relationships

        #--possible kwargs
        displayFlag = kwargs['displayFlag'] if 'displayFlag' in kwargs else None 
        titleColor = kwargs['titleColor'] if 'titleColor' in kwargs else self.colors['tableTitle']
        titleJustify = kwargs['titleJustify'] if 'titleJustify' in kwargs else 'l' #--left
        headerColor = kwargs['headerColor'] if 'headerColor' in kwargs else self.colors['columnHeader']

        #--setup the table
        tableWidth = 0
        columnHeaderList = []
        for i in range(len(tblColumns)):
            tableWidth += tblColumns[i]['width']
            tblColumns[i]['name'] = str(tblColumns[i]['name'])
            columnHeaderList.append(tblColumns[i]['name'])
        #tableObject = ColoredTable(title_color=titleColor, header_color=headerColor, title_justify=titleJustify)
        tableObject = PrettyTable()

        #tableObject.title = tblTitle
        tableObject.hrules = PRETTY_TABLE_ALL
        if pretty_table_style_available: 
            tableObject.set_style(SINGLE_BORDER)
        else:
            tableObject.horizontal_char = '\u2500'
            tableObject.vertical_char = '\u2502'
            tableObject.junction_char = '\u253C'
        tableObject.field_names = columnHeaderList
 
        totalRowCnt = 0
        for row in tblRows:
            totalRowCnt += 1
            row[0] = '\n'.join([i for i in str(row[0]).split('\n')])
            if self.usePrettyTable:
                tableObject.add_row(row)
            else:
                tableObject.append_row(row)

        #--format with data in the table
        for columnData in tblColumns:
            tableObject.max_width[str(columnData['name'])] = columnData['width']
            tableObject.align[str(columnData['name'])] = columnData['align'][0:1].lower()

        #--write to a file so can be viewed with less
        #--also write to the lastTableData variable in case cannot write to file
        fmtTableString = ''
        if tblTitle:
            fmtTableString = colorize(tblTitle, titleColor) + '\n'
        fmtTableString += tableObject.get_string() + '\n'

        writeMode = 'w'
        if displayFlag in ('append', 'end'):
            fmtTableString = '\n' + fmtTableString 
            writeMode = 'a'

        if writeMode == 'w':
             self.currentRenderString = fmtTableString
        else:
             self.currentRenderString = self.currentRenderString + fmtTableString

        # display if a single table or done acculating tables to display
        if not displayFlag or displayFlag == 'end':
            print('')
            if self.currentReviewList:
                print(colorize(self.currentReviewList, 'bold'))
            self.do_scroll('auto')
        return

    # -----------------------------
    def do_scroll(self, arg = None, **kwargs):
        '\nLoads the last table rendered into the linux less viewer where you can use the arrow keys to scroll ' \
        '\n up and down, left and right, until you type Q to quit.\n'

        search = kwargs.get('search')

        #--note: the F allows less to auto quit if output fits on screen
        #-- if they purposely went into scroll mode, we should not auto-quit!
        if arg == 'auto':  
            lessOptions = 'FMXSR'
        else:
            lessOptions = 'MXSR'
        if search:
            lessOptions +'/' + search

        #--try pipe to less on small enough files (pipe buffer usually 1mb and fills up on large entity displays)
        less = subprocess.Popen(["less", "-FMXSR"], stdin=subprocess.PIPE)
        try:
            less.stdin.write(self.currentRenderString.encode('utf-8'))
        except IOError:
            pass
        less.stdin.close()
        less.wait()

    # -----------------------------
    def do_export(self,arg):
        '\nExports the json records that make up the selected entities for debugging, reloading, etc.' \
        '\n\nSyntax:' \
        '\n\texport <entity_id>, <entity_id> degree <n> to <fileName> additive' \
        '\n\texport search to <fileName>' \
        '\n\texport search <search index> to <fileName>\n'
        if not argCheck('do_export', arg, self.do_export.__doc__):
            return

        print()

        entityList = []
        fileName = None
        maxDegree = 0
        additive = False

        arg = arg.replace(',', '')
        arglist = arg.split()
        i = 0
        while i < len(arglist):
            thisToken = arglist[i].upper()
            nextToken = arglist[i + 1] if i + 1 < len(arglist) else ''
            if thisToken == 'TO':
                if nextToken:
                    fileName = nextToken
                    i += 1

            elif thisToken == 'SEARCH':
                if nextToken.isdigit():
                    if int(nextToken) > len(self.lastSearchResult):
                        print('\n-invalid last search index\n')
                        return -1 if calledDirect else 0
                    else:
                        entityList.append(self.lastSearchResult[int(lastToken)-1])
                        i += 1
                else:
                    entityList = self.lastSearchResult
            elif thisToken == 'DEGREE':
                if nextToken.isdigit():
                    maxDegree = int(nextToken)
                    i += 1
            elif thisToken.upper().startswith('ADD'):
                additive = True

            elif thisToken.isdigit():
                entityList.append(int(thisToken))
            else:
                print(f'-unknown command token: {thisToken}')
            i += 1

        if not entityList:
            print('no entities selected!\n')
            return 

        if not fileName:
            if len(entityList) == 1:
                fileName = str(entityList[0]) + '.json'
            else:
                fileName = 'records.json'
            
        try: f = open(fileName, 'a' if additive else 'w')
        except IOError as err:
            print('cannot write to %s\n\t- %s' % (fileName, err))
            return

        getFlagList = []    
        if apiVersion['VERSION'][0:1] == '1':
            getFlagList.append('G2_ENTITY_INCLUDE_ALL_FEATURES')
        else:
            getFlagList.append('G2_ENTITY_INCLUDE_RECORD_DATA')
            getFlagList.append('G2_ENTITY_INCLUDE_RECORD_JSON_DATA')
            if maxDegree > 0:
                getFlagList.append('G2_ENTITY_INCLUDE_ALL_RELATIONS')
        getFlagBits = self.computeApiFlags(getFlagList)

        exportedEntityList = []
        recordCount = 0
        currentDegree = 0
        currentEntityList = entityList
        while currentDegree <= maxDegree:
            nextEntityList = []
            for entityId in currentEntityList:
                exportedEntityList.append(entityId)

                apiCall = f'getEntityByEntityIDV2({entityId})'
                try: 
                    response = bytearray()
                    retcode = g2Engine.getEntityByEntityIDV2(int(entityId), getFlagBits, response)
                    response = response.decode() if response else ''
                except G2Exception as err:
                    print('\n' + str(err) + '\n')
                if debugOutput:
                    showApiDebug('get', apiCall, getFlagList, json.loads(response) if response else '{}')

                jsonData = json.loads(response)
                for recordData in jsonData['RESOLVED_ENTITY']['RECORDS']:
                    f.write(json.dumps(recordData['JSON_DATA']) + '\n')
                    recordCount += 1

                if 'RELATED_ENTITIES' in jsonData:
                    for relatedData in jsonData['RELATED_ENTITIES']:
                        if relatedData['ENTITY_ID'] not in exportedEntityList and \
                           relatedData['ENTITY_ID'] not in nextEntityList:
                            nextEntityList.append(relatedData['ENTITY_ID'])

            currentDegree += 1
            if nextEntityList:
                currentEntityList = nextEntityList
            else:
                break

        f.close

        print(f'{recordCount} records written to {fileName}\n')

    # -----------------------------
    def getRuleDesc(self, erruleCode):
        return ('RULE ' + str(self.erruleCodeLookup[erruleCode]['ERRULE_ID']) + ': ' + erruleCode  if erruleCode in self.erruleCodeLookup else '')

    # -----------------------------
    def getConfigData(self, table, field = None, value = None):

        recordList = []
        for i in range(len(self.cfgData['G2_CONFIG'][table])):
            if field and value:
                if self.cfgData['G2_CONFIG'][table][i][field] == value:
                    recordList.append(self.cfgData['G2_CONFIG'][table][i])
            else:
                recordList.append(self.cfgData['G2_CONFIG'][table][i])
        return recordList

    # -----------------------------
    def xx_listAttributes(self,arg):  #--disabled
        '\n\tlistAttributes\n'

        print('')
        for attrRecord in sorted(self.getConfigData('CFG_ATTR'), key = lambda k: k['ATTR_ID']):
            print(self.getAttributeJson(attrRecord))
        print('')

    # -----------------------------
    def getAttributeJson(self, attributeRecord):

        if 'ADVANCED' not in attributeRecord:
            attributeRecord['ADVANCED'] = 0
        if 'INTERNAL' not in attributeRecord:
            attributeRecord['INTERNAL'] = 0
            
        jsonString = '{'
        jsonString += '"id": "%s"' % attributeRecord['ATTR_ID']
        jsonString += ', "attribute": "%s"' % attributeRecord['ATTR_CODE']
        jsonString += ', "class": "%s"' % attributeRecord['ATTR_CLASS']
        jsonString += ', "feature": "%s"' % attributeRecord['FTYPE_CODE']
        jsonString += ', "element": "%s"' % attributeRecord['FELEM_CODE']
        jsonString += ', "required": "%s"' % attributeRecord['FELEM_REQ'].title()
        jsonString += ', "default": "%s"' % attributeRecord['DEFAULT_VALUE']
        jsonString += ', "advanced": "%s"' % ('Yes' if attributeRecord['ADVANCED'] == 1 else 'No') 
        jsonString += ', "internal": "%s"' % ('Yes' if attributeRecord['INTERNAL'] == 1 else 'No')
        jsonString += '}'
        
        return jsonString

    # -----------------------------
    def isInternalAttribute(self, attrStr):
        if ':' in attrStr:
            attrStr = attrStr.split(':')[0]
        attrRecords = self.getConfigData('CFG_ATTR', 'ATTR_CODE', attrStr.upper())
        if attrRecords and attrRecords[0]['INTERNAL'].upper().startswith('Y'):
            return True
        return False 

    # -----------------------------
    def computeApiFlagsx(self, flagList):
            flagBits = 0
            for flagName in flagList:
                if apiVersion['VERSION'][0:1] > '2':
                    flagBits = flagBits | getattr(G2EngineFlags, flagName)
                else:
                    flagBits = flagBits | getattr(g2Engine, flagName)
            return flagBits

    # -----------------------------
    def computeApiFlags(self, flagList):
            if apiVersion['VERSION'][0:1] > '2':
                return G2EngineFlags.combine_flags(flagList)
            else:
                flagBits = 0
                for flagName in flagList:
                    flagBits = flagBits | getattr(g2Engine, flagName)
                return flagBits

# ===== utility functions =====

# -----------------------------
def colorizeAttribute(attrStr, color):
    if ':' in attrStr:
        attrName = attrStr[0:attrStr.find(':')+1]
        attrValue = attrStr[attrStr.find(':')+1:].strip()
        return colorize(attrName, color) + ' ' + attrValue
    else:
        return attrStr

# -----------------------------
def formatMatchData(matchDict, colorscheme = None):

    if not matchDict['matchKey']:
        matchStr = colorize('not found!', 'bg.red,fg.white')
    else:
        if colorscheme:
            goodSegments = []
            badSegments = []
            priorKey = ''
            keyColor = 'fg.green'
            for key in re.split('(\+|\-)', matchDict['matchKey']):
                if key in ('+',''): 
                    priorKey = '+'
                elif key == '-':
                    priorKey = '-'
                elif priorKey == '-':
                    badSegments.append(key)
                else:
                    goodSegments.append(key)
            if goodSegments:
                matchStr = colorize('+'.join(goodSegments), colorscheme['good'])
            else:
                matchStr = ''
            if badSegments:
                matchStr += colorize('-' + '-'.join(badSegments), colorscheme['bad'])

        else:
            matchStr = matchDict['matchKey']

    if 'ruleCode' in matchDict:
        matchStr += ('\n ' + colorize('%s' % matchDict['ruleCode'], 'dim'))

    if 'entityId' in matchDict:
        matchStr += colorize(' to %s' % matchDict['entityId'], 'dim')

    return matchStr

#----------------------------------------
def showApiDebug(processName, apiCall, apiFlagList, jsonResponse):
    showDebug(processName, apiCall + '\n\t' + '\n\t'.join(apiFlagList) + '\n' + json.dumps(jsonResponse, indent=4))

#----------------------------------------
def showDebug(call, output=''):
    if debugOutput.upper() in ('S', 'SCR', 'SCREEN'):
        print('- %s -' % call)
        if type(output) == dict:
            print(json.dumps(output, indent=4))
        elif output: 
            print(output)
        print()
    else: 
        try:
            with open(debugOutput, 'a') as f:
                f.write('- %s - \n' % call)
                if type(output) == dict:
                    f.write(json.dumps(output))
                elif output: 
                    f.write(output)
                f.write('\n\n')

        except IOError as err:
            print('cannot write to %s - %s' % (debugOutput, err))
            return

#----------------------------------------
def pause(question='PRESS ENTER TO CONTINUE ...'):
    """ pause for debug purposes """
    try: input(question)
    except KeyboardInterrupt:
        global shutDown
        shutDown = True
    except: pass

def argCheck(func, arg, docstring):

    if len(arg.strip()) == 0:
        print('\nMissing argument(s) for %s, command syntax: %s \n' % (func, '\n\n' + docstring[1:]))
        return False
    else:
        return True

def argError(errorArg, error):

    printWithNewLines('Incorrect argument(s) or error parsing argument: %s' % errorArg, 'S')
    printWithNewLines('Error: %s' % error, 'E')

def fmtStatistic(amt):
    amt = int(amt)
    if amt > 1000000:
        return "{:,.2f}m".format(round(amt/1000000,2))
    else:
        return "{:,}".format(amt)

def pad(val, len):
    if type(val) != str:
        val = str(val)
    return (val + (' ' * len))[:len]

def lpad(val, len):
    if type(val) != str:
        val = str(val)
    return ((' ' * len) + val)[-len:]

def printWithNewLines(ln, pos=''):

    pos.upper()
    if pos == 'S' or pos == 'START' :
        print('\n' + ln)
    elif pos == 'E' or pos == 'END' :
        print(ln + '\n')
    elif pos == 'B' or pos == 'BOTH' :
        print('\n' + ln + '\n')
    else:
        print(ln)

def dictKeysUpper(dict):
    return {k.upper():v for k,v in dict.items()}

def showMeTheThings(data, loc=''):
    printWithNewLines('<---- DEBUG')
    printWithNewLines('Func: %s' % sys._getframe(1).f_code.co_name)
    if loc != '': printWithNewLines('Where: %s' % loc) 
    if type(data) == list:
        printWithNewLines(('[%s]\n' * len(data)) % tuple(data)) 
    else:
        printWithNewLines('Data: %s' % str(data))
    printWithNewLines('---->', 'E')

def removeFromHistory(idx = 0):
    if readline:
        if not idx:
            idx = readline.get_current_history_length()-1
        readline.remove_history_item(idx)

def _append_slash_if_dir(p):
    if p and os.path.isdir(p) and p[-1] != os.sep:
        return p + os.sep
    else:
        return p

def fuzzyCompare(ftypeCode, cfuncCode, str1, str2):

    if hasFuzzy and cfuncCode:
        if cfuncCode in ('GNR_COMP', 'BT_NAME_COMP', 'ADDR_COMP', 'GROUP_ASSOCIATION_COMP'):
            closeEnough = fuzz.token_set_ratio(str1, str2) >= 80
        elif cfuncCode in ('DOB_COMP'):
            if len(str1) == len(str2):
                closeEnough = fuzz.token_set_ratio(str1, str2) >= 90
            else:
                closeEnough = str1[0:max(len(str1), len(str2))] == str2[0:max(len(str1), len(str2))]
        elif cfuncCode in ('SSN_COMP'):
            closeEnough = fuzz.token_set_ratio(str1, str2) >= 90
        elif cfuncCode in ('ID_COMP'):
            closeEnough = fuzz.ratio(str1, str2) >= 90
        elif cfuncCode in ('PHONE_COMP'):
            closeEnough = str1[-7:] == str2[-7:]
            #closeEnough = ''.join(i for 1 in str1 if i.isdigit())[-7:] == ''.join(i for i in str2 if i.isdigit())[-7:]
        else:
            closeEnough = str1 == str2
    else:
            closeEnough = str1 == str2
    return closeEnough


# ===== The main function =====
if __name__ == '__main__':
    appPath = os.path.dirname(os.path.abspath(sys.argv[0]))

    #--defaults
    try: iniFileName = G2Paths.get_G2Module_ini_path() 
    except: iniFileName = ''

    #--capture the command line arguments
    argParser = argparse.ArgumentParser()
    argParser.add_argument('-c', '--config_file_name', dest='ini_file_name', default=iniFileName, help='name of the g2.ini file, defaults to %s' % iniFileName)
    argParser.add_argument('-s', '--snapshot_json_file', dest='snapshot_file_name', default=None, help='the name of a json statistics file computed by G2Snapshot.py')
    argParser.add_argument('-a', '--audit_json_file', dest='audit_file_name', default=None, help='the name of a json statistics file computed by G2Audit.py')
    argParser.add_argument('-D', '--debug_output', dest='debug_output', default=None, help='print raw api json to screen or <filename.txt>')
    argParser.add_argument('-H', '--histDisable', dest='histDisable', action='store_true', default=False, help='disable history file usage')

    args = argParser.parse_args()
    iniFileName = args.ini_file_name
    snapshotFileName = args.snapshot_file_name
    auditFileName = args.audit_file_name
    debugOutput = args.debug_output
    hist_disable = args.histDisable

    #--validate snapshot file if specified
    if snapshotFileName and not os.path.exists(snapshotFileName):
        print('\nSnapshot file %s not found\n' % snapshotFileName)
        sys.exit(1)

    #--validate audit file if specified
    if auditFileName and not os.path.exists(auditFileName):
        print('\nAudit file %s not found\n' % auditFileName)
        sys.exit(1)

    #--get parameters from ini file
    if not os.path.exists(iniFileName):
        print('\nAn ini file was not found, please supply with the -c parameter\n')
        sys.exit(1)
 
    splash = '\n  ____|  __ \\     \\    \n'
    splash += '  __|    |   |   _ \\   Senzing G2\n'
    splash += '  |      |   |  ___ \\  Exploratory Data Analysis\n'
    splash += ' _____| ____/ _/    _\\ \n'
    prompt = '(g2) '
    print(splash)

    #--get the version information
    try: 
        g2Product = G2Product()
        apiVersion = json.loads(g2Product.version())
    except G2Exception as err:
        print(err)
        sys.exit(1)

    #--try to initialize the g2engine
    try:
        g2Engine = G2Engine()
        iniParamCreator = G2IniParams()
        iniParams = iniParamCreator.getJsonINIParams(iniFileName)
        if apiVersion['VERSION'][0:1] == '2':
            g2Engine.initV2('G2Explorer', iniParams, False)
        else: #--eventually deprecate the above
            g2Engine.init('G2Explorer', iniParams, False)
    except G2Exception as err:
        print('\n%s\n' % str(err))
        sys.exit(1)

    #--get needed config data
    try: 
        g2ConfigMgr = G2ConfigMgr()
        if apiVersion['VERSION'][0:1] == '2':
            g2ConfigMgr.initV2('pyG2ConfigMgr', iniParams, False)
        else: #--eventually deprecate the above
            g2ConfigMgr.init('pyG2ConfigMgr', iniParams, False)
        defaultConfigID = bytearray() 
        g2ConfigMgr.getDefaultConfigID(defaultConfigID)
        defaultConfigDoc = bytearray() 
        g2ConfigMgr.getConfig(defaultConfigID, defaultConfigDoc)
        cfgData = json.loads(defaultConfigDoc.decode())
        g2ConfigMgr.destroy()
    except Exception as err:
        print('\n%s\n' % str(err))
        sys.exit(1)
    g2ConfigMgr.destroy()

    #--cmdloop()
    G2CmdShell().cmdloop()
    print('')

    #--cleanups
    g2Engine.destroy()

    sys.exit()
<|MERGE_RESOLUTION|>--- conflicted
+++ resolved
@@ -707,13 +707,8 @@
             return
 
         try: jsonData = json.load(open(statpackFileName, encoding="utf-8"))
-<<<<<<< HEAD
         except ValueError as err:
             print(f"\nError in {statpackFileName} ...\n\t{err}\n")
-=======
-        except:
-            printWithNewLines('Invalid json in %s' % statpackFileName, 'B')
->>>>>>> fc19cab9
             return
 
         if 'SOURCE' in jsonData and jsonData['SOURCE'] in ('G2Snapshot'): #--'pocSnapshot', 
